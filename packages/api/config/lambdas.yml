sqs2sf:
  handler: index.starter
  timeout: 200
  memory: 384
  source: 'node_modules/@cumulus/api/dist/'

executeMigrations:
  handler: index.executeMigrations
  timeout: 300
  useElasticSearch: '{{es.name}}'
  memory: 1024 
  source: 'node_modules/@cumulus/api/dist/'
  envs:
    GranulesTable:
      function: Ref
      value: GranulesTableDynamoDB
    ExecutionsTable:
      function: Ref
      value: ExecutionsTableDynamoDB
    PdrsTable:
      function: Ref
      value: PdrsTableDynamoDB
    internal: '{{system_bucket}}'

sns2elasticsearch:
  handler: index.indexer
  timeout: 100
  useElasticSearch: '{{es.name}}'
  memory: 256
  source: 'node_modules/@cumulus/api/dist/'
  envs:
    GranulesTable:
      function: Ref
      value: GranulesTableDynamoDB
    ExecutionsTable:
      function: Ref
      value: ExecutionsTableDynamoDB
    PdrsTable:
      function: Ref
      value: PdrsTableDynamoDB

log2elasticsearch:
  handler: index.logHandler
  timeout: 100
  memory: 256
  useElasticSearch: '{{es.name}}'
  source: 'node_modules/@cumulus/api/dist/'

sf2snsStart:
  handler: index.sfStart
  timeout: 100
  memory: 256
  source: 'node_modules/@cumulus/api/dist/'

sf2snsEnd:
  handler: index.sfEnd
  timeout: 100
  memory: 256
  source: 'node_modules/@cumulus/api/dist/'

dbIndexer:
  handler: index.dbIndexer
  timeout: 300
  memory: 512
  source: 'node_modules/@cumulus/api/dist/'
  useElasticSearch: '{{es.name}}'
  envs:
    bucket: '{{system_bucket}}'

kinesisConsumer:
  handler: index.kinesisConsumer
  timeout: 100
  memory: 256
  source: 'node_modules/@cumulus/api/dist/'
  envs:
    RulesTable:
      function: Ref
      value: RulesTableDynamoDB
    CollectionsTable:
      function: Ref
      value: CollectionsTableDynamoDB
    ProvidersTable:
      function: Ref
      value: ProvidersTableDynamoDB
    bucket: '{{system_bucket}}'

ScheduleSF:
  description: 'This lambda function is invoked by scheduled rules created via cumulus API'
  handler: index.scheduler
  timeout: 100
  memory: 256
  source: 'node_modules/@cumulus/api/dist/'
  envs:
    CollectionsTable:
      function: Ref
      value: CollectionsTableDynamoDB
    ProvidersTable:
      function: Ref
      value: ProvidersTableDynamoDB

jobs:
  handler: index.jobs
  timeout: 300
  memory: 512
  useElasticSearch: '{{es.name}}'
  source: 'node_modules/@cumulus/api/dist/'

# used as custom resource for cloudformation manipulation
CustomBootstrap:
  handler: index.bootstrap
  timeout: 300
  memory: 512
  source: 'node_modules/@cumulus/api/dist/'
  envs:
    internal: '{{system_bucket}}'
    stackName: '{{stackName}}'

InRegionS3Policy:
  handler: index.inRegionS3Policy
  memory: 256
  timeout: 300
  source: 'node_modules/@cumulus/api/dist/'

EmsReport:
  handler: index.emsReport
  timeout: 300
  memory: 512
  source: 'node_modules/@cumulus/api/dist/'
  useElasticSearch: '{{es.name}}'
  envs:
    bucket: '{{system_bucket}}'
    ems_provider: '{{ems.provider}}'

EmsDistributionReport:
  handler: index.emsDistributionReport
  timeout: 300
  memory: 512
  source: 'node_modules/@cumulus/api/dist/'
  envs:
<<<<<<< HEAD
    LOGS_BUCKET: '{{buckets.internal}}'
    REPORTS_BUCKET: '{{buckets.internal}}'
    STACK_NAME: '{{stackName}}'

BuildFilesTable:
  handler: index.buildFilesTable
  source: 'node_modules/@cumulus/api/dist/'

CreateReconciliationReport:
  handler: index.createReconciliationReport
  source: 'node_modules/@cumulus/api/dist/'
=======
    LOGS_BUCKET: '{{system_bucket}}'
    REPORTS_BUCKET: '{{system_bucket}}'
    STACK_NAME: '{{stackName}}'
>>>>>>> a60039f8
<|MERGE_RESOLUTION|>--- conflicted
+++ resolved
@@ -137,9 +137,8 @@
   memory: 512
   source: 'node_modules/@cumulus/api/dist/'
   envs:
-<<<<<<< HEAD
-    LOGS_BUCKET: '{{buckets.internal}}'
-    REPORTS_BUCKET: '{{buckets.internal}}'
+    LOGS_BUCKET: '{{system_bucket}}'
+    REPORTS_BUCKET: '{{system_bucket}}'
     STACK_NAME: '{{stackName}}'
 
 BuildFilesTable:
@@ -148,9 +147,4 @@
 
 CreateReconciliationReport:
   handler: index.createReconciliationReport
-  source: 'node_modules/@cumulus/api/dist/'
-=======
-    LOGS_BUCKET: '{{system_bucket}}'
-    REPORTS_BUCKET: '{{system_bucket}}'
-    STACK_NAME: '{{stackName}}'
->>>>>>> a60039f8
+  source: 'node_modules/@cumulus/api/dist/'