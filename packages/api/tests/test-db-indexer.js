--- conflicted
+++ resolved
@@ -228,18 +228,16 @@
   indexedRecord = await granuleIndex.get(fakeGranule.granuleId);
   t.is(indexedRecord.detail, 'Record not found');
 
-<<<<<<< HEAD
-  const deletedGranIndex = new Search({}, 'deletedgranule');
-  const deletedGranRecord = await deletedGranIndex.get(fakeGranule.granuleId);
-  t.is(deletedGranRecord.granuleId, fakeGranule.granuleId);
-=======
   // make sure the file records are deleted
   await Promise.all(fakeGranule.files.map(async (file) => {
     const p = fileModel.get({ bucket, key: file.filepath });
     const e = await t.throws(p);
     t.true(e.message.includes('No record'));
   }));
->>>>>>> d7279d06
+
+  const deletedGranIndex = new Search({}, 'deletedgranule');
+  const deletedGranRecord = await deletedGranIndex.get(fakeGranule.granuleId);
+  t.is(deletedGranRecord.granuleId, fakeGranule.granuleId);
 });
 
 test.serial('create, update and delete an execution in dynamodb and es', async (t) => {
