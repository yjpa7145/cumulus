'use strict';

const test = require('ava');
const { randomString } = require('@cumulus/common/test-utils');
const { recursivelyDeleteS3Bucket, s3 } = require('@cumulus/common/aws');

const bootstrap = require('../../../lambdas/bootstrap');
const models = require('../../../models');
const providerEndpoint = require('../../../endpoints/providers');
const {
  createAccessToken,
  fakeProviderFactory,
  testEndpoint
} = require('../../../lib/testUtils');
const { Search } = require('../../../es/search');
const assertions = require('../../../lib/assertions');
const { fakeRuleFactoryV2 } = require('../../../lib/testUtils');

process.env.UsersTable = randomString();
process.env.ProvidersTable = randomString();
process.env.stackName = randomString();
process.env.internal = randomString();
process.env.TOKEN_SECRET = randomString();

let providerModel;
const esIndex = randomString();
let esClient;

let authHeaders;
<<<<<<< HEAD
let accessTokenModel;
=======
let ruleModel;
>>>>>>> 29793578
let userModel;

test.before(async () => {
  await bootstrap.bootstrapElasticSearch('fakehost', esIndex);

  providerModel = new models.Provider();
  await providerModel.createTable();

  userModel = new models.User();
  await userModel.createTable();

  process.env.AccessTokensTable = randomString();
  accessTokenModel = new models.AccessToken();
  await accessTokenModel.createTable();

  const accessToken = await createAccessToken({ accessTokenModel, userModel });
  authHeaders = {
    Authorization: `Bearer ${accessToken}`
  };

  esClient = await Search.es('fakehost');

  process.env.RulesTable = randomString();
  ruleModel = new models.Rule();
  await ruleModel.createTable();

  process.env.bucket = randomString();
  await s3().createBucket({ Bucket: process.env.bucket }).promise();

  process.env.stackName = randomString();
});

test.beforeEach(async (t) => {
  t.context.testProvider = fakeProviderFactory();
  await providerModel.create(t.context.testProvider);
});

test.after.always(async () => {
  await providerModel.deleteTable();
  await userModel.deleteTable();
  await accessTokenModel.deleteTable();
  await esClient.indices.delete({ index: esIndex });
  await ruleModel.deleteTable();
  await recursivelyDeleteS3Bucket(process.env.bucket);
});

test('Attempting to delete a provider without an Authorization header returns an Authorization Missing response', (t) => {
  const { testProvider } = t.context;

  const request = {
    httpMethod: 'DELETE',
    pathParameters: { id: testProvider.id },
    headers: {}
  };

  return testEndpoint(providerEndpoint, request, async (response) => {
    t.is(response.statusCode, 401);
    t.true(await providerModel.exists(testProvider.id));
  });
});

test('Attempting to delete a provider with an invalid access token returns an unauthorized response', async (t) => {
  const request = {
    httpMethod: 'DELETE',
    pathParameters: {
      id: 'asdf'
    },
    headers: {
      Authorization: 'Bearer invalid-token'
    }
  };

  return testEndpoint(providerEndpoint, request, (response) => {
    assertions.isInvalidAccessTokenResponse(t, response);
  });
});

test.todo('Attempting to delete a provider with an unauthorized user returns an unauthorized response');

test('Deleting a provider removes the provider', (t) => {
  const { testProvider } = t.context;

  const deleteRequest = {
    httpMethod: 'DELETE',
    pathParameters: { id: testProvider.id },
    headers: authHeaders
  };

  return testEndpoint(providerEndpoint, deleteRequest, async () => {
    t.false(await providerModel.exists(testProvider.id));
  });
});

test('Attempting to delete a provider with an associated rule returns a 409 response', async (t) => {
  const { testProvider } = t.context;

  const rule = fakeRuleFactoryV2({
    provider: testProvider.id,
    rule: {
      type: 'onetime'
    }
  });

  // The workflow message template must exist in S3 before the rule can be created
  await s3().putObject({
    Bucket: process.env.bucket,
    Key: `${process.env.stackName}/workflows/${rule.workflow}.json`,
    Body: JSON.stringify({})
  }).promise();

  await ruleModel.create(rule);

  const deleteRequest = {
    httpMethod: 'DELETE',
    pathParameters: { id: testProvider.id },
    headers: authHeaders
  };

  return testEndpoint(providerEndpoint, deleteRequest, (response) => {
    t.is(response.statusCode, 409);

    const body = JSON.parse(response.body);
    t.is(body.message, `Cannot delete provider with associated rules: ${rule.name}`);
  });
});

test('Attempting to delete a provider with an associated rule does not delete the provider', async (t) => {
  const { testProvider } = t.context;

  const rule = fakeRuleFactoryV2({
    provider: testProvider.id,
    rule: {
      type: 'onetime'
    }
  });

  // The workflow message template must exist in S3 before the rule can be created
  await s3().putObject({
    Bucket: process.env.bucket,
    Key: `${process.env.stackName}/workflows/${rule.workflow}.json`,
    Body: JSON.stringify({})
  }).promise();

  await ruleModel.create(rule);

  const deleteRequest = {
    httpMethod: 'DELETE',
    pathParameters: { id: testProvider.id },
    headers: authHeaders
  };

  return testEndpoint(providerEndpoint, deleteRequest, async () => {
    t.true(await providerModel.exists(testProvider.id));
  });
});<|MERGE_RESOLUTION|>--- conflicted
+++ resolved
@@ -27,11 +27,8 @@
 let esClient;
 
 let authHeaders;
-<<<<<<< HEAD
 let accessTokenModel;
-=======
 let ruleModel;
->>>>>>> 29793578
 let userModel;
 
 test.before(async () => {
