--- conflicted
+++ resolved
@@ -983,15 +983,9 @@
     {{/if}}
       LaunchConfigurationName:
         Ref: CumulusContainerInstanceLaunch
-<<<<<<< HEAD
-      MinSize: 1
-      MaxSize: {{ ecs.maxInstances }}
-      DesiredCapacity: {{ ecs.desiredInstances }}
-=======
       MinSize: '{{ ecs.minInstances }}'
       DesiredCapacity: '{{ ecs.desiredInstances }}'
       MaxSize: '{{ ecs.maxInstances }}'
->>>>>>> b43663a4
       Tags:
       - Key: Name
         Value: "{{stackName}}-cumulus-ecs"
@@ -1006,7 +1000,6 @@
       HeartbeatTimeout: 150
       LifecycleTransition: "autoscaling:EC2_INSTANCE_TERMINATING"
 
-<<<<<<< HEAD
   CumulusECSScaleOutPolicy:
     Type: AWS::AutoScaling::ScalingPolicy
     Properties:
@@ -1106,8 +1099,6 @@
       Threshold: {{ecs.autoscaling.scaleInThresholdPercent}}
       Unit: Percent
 
-=======
->>>>>>> b43663a4
 {{#each ecs.services}}
   # adding TaskDefinition for Lambda/ECS services
   {{@key}}TaskDefinition:
