/* eslint no-param-reassign: "off" */

'use strict';

const Handlebars = require('handlebars');
const uuidv4 = require('uuid/v4');
const fs = require('fs-extra');
const pLimit = require('p-limit');
const _ = require('lodash');
const {
  aws: { s3, sfn },
  stepFunctions: {
    describeExecution,
    getExecutionHistory
  }
} = require('@cumulus/common');
const {
  models: { Provider, Collection, Rule }
} = require('@cumulus/api');

const sfnStep = require('./sfnStep');
const api = require('./api/api');
const rulesApi = require('./api/rules');
const cmr = require('./cmr.js');
const lambda = require('./lambda');
const granule = require('./granule.js');

/**
 * Wait for the defined number of milliseconds
 *
 * @param {number} waitPeriod - number of milliseconds to wait
 * @returns {Promise.<undefined>} - promise resolves after a given time period
 */
function sleep(waitPeriod) {
  return new Promise((resolve) => setTimeout(resolve, waitPeriod));
}

/**
 * Get the template JSON from S3 for the workflow
 *
 * @param {string} stackName - Cloud formation stack name
 * @param {string} bucketName - S3 internal bucket name
 * @param {string} workflowName - workflow name
 * @returns {Promise.<Object>} template as a JSON object
 */
function getWorkflowTemplate(stackName, bucketName, workflowName) {
  const key = `${stackName}/workflows/${workflowName}.json`;
  return s3().getObject({ Bucket: bucketName, Key: key }).promise()
    .then((templateJson) => JSON.parse(templateJson.Body.toString()));
}

/**
 * Get the workflow ARN for the given workflow from the
 * template stored on S3
 *
 * @param {string} stackName - Cloud formation stack name
 * @param {string} bucketName - S3 internal bucket name
 * @param {string} workflowName - workflow name
 * @returns {Promise.<string>} - workflow arn
 */
function getWorkflowArn(stackName, bucketName, workflowName) {
  return getWorkflowTemplate(stackName, bucketName, workflowName)
    .then((template) => template.cumulus_meta.state_machine);
}

/**
 * Get the status of a given execution
 *
 * If the execution does not exist, this will return 'RUNNING'.  This seems
 * surprising in the "don't surprise users of your code" sort of way.  If it
 * does not exist then the calling code should probably know that.  Something
 * to be refactored another day.
 *
 * @param {string} executionArn - ARN of the execution
 * @param {Object} [retryOptions] - see the options described [here](https://github.com/tim-kos/node-retry#retrytimeoutsoptions)
 * @returns {Promise<string>} status
 */
async function getExecutionStatus(executionArn, retryOptions) {
  try {
    const execution = await describeExecution(executionArn, retryOptions);
    return execution.status;
  }
  catch (err) {
    throw err;
  }
}

/**
 * Wait for a given execution to complete, then return the status
 *
 * @param {string} executionArn - ARN of the execution
 * @param {number} [timeout=600] - the time, in seconds, to wait for the
 *   execution to reach a non-RUNNING state
 * @returns {string} status
 */
async function waitForCompletedExecution(executionArn, timeout = 600) {
  let executionStatus;
  let iteration = 0;
  const stopTime = Date.now() + (timeout * 1000);
  /* eslint-disable no-await-in-loop */
  do {
    iteration += 1;
    try {
      executionStatus = await getExecutionStatus(executionArn);
    }
    catch (err) {
      if (!(err.code === 'ExecutionDoesNotExist') || iteration > 12) {
        console.log(`waitForCompletedExecution failed: ${err.code}`);
        throw err;
      }
      console.log("Execution does not exist... assuming it's still starting up.");
      executionStatus = 'STARTING';
    }
    if (executionStatus === 'RUNNING') {
      if (!(iteration %12)) console.log('Execution running....'); // Output a 'heartbeat' every minute
    }
    await sleep(5000);
  } while (['RUNNING', 'STARTING'].includes(executionStatus) && Date.now() < stopTime);
  /* eslint-enable no-await-in-loop */

  if (executionStatus === 'RUNNING') {
    const executionHistory = await getExecutionHistory({
      executionArn: executionArn, maxResults: 100
    });
    console.log(`waitForCompletedExecution('${executionArn}') timed out after ${timeout} seconds`);
    console.log('Execution History:');
    console.log(executionHistory);
  }
  return executionStatus;
}

/**
 * Kick off a workflow execution
 *
 * @param {string} workflowArn - ARN for the workflow
 * @param {string} workflowMsg - workflow message
 * @returns {Promise.<Object>} execution details: {executionArn, startDate}
 */
async function startWorkflowExecution(workflowArn, workflowMsg) {
  // Give this execution a unique name
  workflowMsg.cumulus_meta.execution_name = uuidv4();
  workflowMsg.cumulus_meta.workflow_start_time = Date.now();
  workflowMsg.cumulus_meta.state_machine = workflowArn;

  const workflowParams = {
    stateMachineArn: workflowArn,
    input: JSON.stringify(workflowMsg),
    name: workflowMsg.cumulus_meta.execution_name
  };

  return sfn().startExecution(workflowParams).promise();
}

/**
 * Start the workflow and return the execution Arn. Does not wait
 * for workflow completion.
 *
 * @param {string} stackName - Cloud formation stack name
 * @param {string} bucketName - S3 internal bucket name
 * @param {string} workflowName - workflow name
 * @param {string} workflowMsg - workflow message
 * @returns {string} - executionArn
 */
async function startWorkflow(stackName, bucketName, workflowName, workflowMsg) {
  const workflowArn = await getWorkflowArn(stackName, bucketName, workflowName);
  const { executionArn } = await startWorkflowExecution(workflowArn, workflowMsg);

  console.log(`\nStarting workflow: ${workflowName}. Execution ARN ${executionArn}`);

  return executionArn;
}

/**
 * Execute the given workflow.
 * Wait for workflow to complete to get the status
 * Return the execution arn and the workflow status.
 *
 * @param {string} stackName - Cloud formation stack name
 * @param {string} bucketName - S3 internal bucket name
 * @param {string} workflowName - workflow name
 * @param {string} workflowMsg - workflow message
 * @param {number} [timeout=600] - number of seconds to wait for execution to complete
 * @returns {Object} - {executionArn: <arn>, status: <status>}
 */
async function executeWorkflow(stackName, bucketName, workflowName, workflowMsg, timeout = 600) {
  const executionArn = await startWorkflow(stackName, bucketName, workflowName, workflowMsg);

  // Wait for the execution to complete to get the status
  const status = await waitForCompletedExecution(executionArn, timeout);

  return { status, executionArn };
}

/**
 * Test the given workflow and report whether the workflow failed or succeeded
 *
 * @param {string} stackName - Cloud formation stack name
 * @param {string} bucketName - S3 internal bucket name
 * @param {string} workflowName - workflow name
 * @param {string} inputFile - path to input JSON file
 * @returns {*} undefined
 */
async function testWorkflow(stackName, bucketName, workflowName, inputFile) {
  try {
    const rawInput = await fs.readFile(inputFile, 'utf8');
    const parsedInput = JSON.parse(rawInput);
    const workflowStatus = await executeWorkflow(stackName, bucketName, workflowName, parsedInput);

    if (workflowStatus.status === 'SUCCEEDED') {
      console.log(`Workflow ${workflowName} execution succeeded.`);
    }
    else {
      console.log(`Workflow ${workflowName} execution failed with state: ${workflowStatus.status}`);
    }
  }
  catch (err) {
    console.log(`Error executing workflow ${workflowName}. Error: ${err}`);
  }
}

/**
 * set process environment necessary for database transactions
 *
 * @param {string} stackName - Cloud formation stack name
 * @param {string} bucketName - S3 internal bucket name
 * @returns {*} undefined
 */
function setProcessEnvironment(stackName, bucketName) {
  process.env.internal = bucketName;
  process.env.bucket = bucketName;
  process.env.stackName = stackName;
  process.env.kinesisConsumer = `${stackName}-kinesisConsumer`;
  process.env.CollectionsTable = `${stackName}-CollectionsTable`;
  process.env.ProvidersTable = `${stackName}-ProvidersTable`;
  process.env.RulesTable = `${stackName}-RulesTable`;
}

const concurrencyLimit = process.env.CONCURRENCY || 3;
const limit = pLimit(concurrencyLimit);

/**
 * Set environment variables and read in seed files from dataDirectory
 *
 * @param {string} stackName - Cloud formation stack name
 * @param {string} bucketName - S3 internal bucket name
 * @param {string} dataDirectory - the directory of collection json files
 * @returns {Array} List of objects to seed in the database
 */
async function setupSeedData(stackName, bucketName, dataDirectory) {
  setProcessEnvironment(stackName, bucketName);
  const filenames = await fs.readdir(dataDirectory);
  const seedItems = [];
  filenames.forEach((filename) => {
    if (filename.match(/.*\.json/)) {
      const item = JSON.parse(fs.readFileSync(`${dataDirectory}/${filename}`, 'utf8'));
      seedItems.push(item);
    }
  });
  return seedItems;
}

/**
 * add collections to database
 *
 * @param {string} stackName - Cloud formation stack name
 * @param {string} bucketName - S3 internal bucket name
 * @param {string} dataDirectory - the directory of collection json files
 * @returns {Promise.<number>} number of collections added
 */
async function addCollections(stackName, bucketName, dataDirectory) {
  const collections = await setupSeedData(stackName, bucketName, dataDirectory);
  const promises = collections.map((collection) => limit(() => {
    const c = new Collection();
    console.log(`adding collection ${collection.name}___${collection.version}`);
    return c.delete({ name: collection.name, version: collection.version })
      .then(() => c.create(collection));
  }));
  return Promise.all(promises).then((cs) => cs.length);
}

/**
 * Return a list of collections
 *
 * @param {string} stackName - CloudFormation stack name
 * @param {string} bucketName - S3 internal bucket name
 * @param {string} dataDirectory - the directory of collection json files
 * @returns {Promise.<Array>} list of collections
 */
async function listCollections(stackName, bucketName, dataDirectory) {
  return setupSeedData(stackName, bucketName, dataDirectory);
}

/**
 * Delete collections from database
 *
 * @param {string} stackName - CloudFormation stack name
 * @param {string} bucketName - S3 internal bucket name
 * @param {Array} collections - List of collections to delete
 * @returns {Promise.<number>} number of deleted collections
 */
async function deleteCollections(stackName, bucketName, collections) {
  setProcessEnvironment(stackName, bucketName);

  const promises = collections.map((collection) => {
    const c = new Collection();
    console.log(`\nDeleting collection ${collection.name}__${collection.version}`);
    return c.delete({ name: collection.name, version: collection.version });
  });

  return Promise.all(promises).then((cs) => cs.length);
}

/**
 * add providers to database.
 *
 * @param {string} stackName - Cloud formation stack name
 * @param {string} bucketName - S3 internal bucket name
 * @param {string} dataDirectory - the directory of provider json files
 * @param {string} s3Host - bucket name to be used as the provider host for
 * S3 providers. This will override the host from the seed data. Defaults to null,
 * meaning no override.
 * @returns {Promise.<number>} number of providers added
 */
async function addProviders(stackName, bucketName, dataDirectory, s3Host = null) {
  const providers = await setupSeedData(stackName, bucketName, dataDirectory);

  const promises = providers.map((provider) => limit(() => {
    const p = new Provider();
    if (s3Host && provider.protocol === 's3') {
      provider.host = s3Host;
    }
    console.log(`adding provider ${provider.id}`);
    return p.delete({ id: provider.id }).then(() => p.create(provider));
  }));
  return Promise.all(promises).then((ps) => ps.length);
}

/**
 * Return a list of providers
 *
 * @param {string} stackName - Cloud formation stack name
 * @param {string} bucketName - S3 internal bucket name
 * @param {string} dataDirectory - the directory of provider json files
 * @returns {Promise.<Array>} list of providers
 */
async function listProviders(stackName, bucketName, dataDirectory) {
  return setupSeedData(stackName, bucketName, dataDirectory);
}

/**
 * Delete providers from database
 *
 * @param {string} stackName - CloudFormation stack name
 * @param {string} bucketName - S3 internal bucket name
 * @param {Array} providers - List of providers to delete
 * @returns {Promise.<number>} number of deleted providers
 */
async function deleteProviders(stackName, bucketName, providers) {
  setProcessEnvironment(stackName, bucketName);

  const promises = providers.map((provider) => {
    const p = new Provider();
    console.log(`\nDeleting provider ${provider.id}`);
    return p.delete({ id: provider.id });
  });

  return Promise.all(promises).then((ps) => ps.length);
}

/**
 * add rules to database
 *
 * @param {string} config - Test config used to set environmenet variables and template rules data
 * @param {string} dataDirectory - the directory of rules json files
 * @returns {Promise.<number>} number of rules added
 */
async function addRules(config, dataDirectory) {
  const { stackName, bucket } = config;
  const rules = await setupSeedData(stackName, bucket, dataDirectory);

  const promises = rules.map((rule) => limit(() => {
    const ruleTemplate = Handlebars.compile(JSON.stringify(rule));
    const templatedRule = JSON.parse(ruleTemplate(config));
    const r = new Rule();
    console.log(`adding rule ${templatedRule.name}`);
    return r.create(templatedRule);
  }));
  return Promise.all(promises).then((rs) => rs.length);
}

/**
 * deletes a rule by name
 *
 * @param {string} name - name of the rule to delete.
 * @returns {Promise.<dynamodbDocClient.delete>} - superclass delete promise
 */
async function _deleteOneRule(name) {
  const r = new Rule();
  return r.get({ name: name }).then((item) => r.delete(item));
}


/**
 * returns a list of rule objects
 *
 * @param {string} stackName - Cloud formation stack name
 * @param {string} bucketName - S3 internal bucket name
 * @param {string} rulesDirectory - The directory continaing rules json files
 * @returns {list} - list of rules found in rulesDirectory
 */
async function rulesList(stackName, bucketName, rulesDirectory) {
  return setupSeedData(stackName, bucketName, rulesDirectory);
}

/**
 *
 * @param {string} stackName - Cloud formation stack name
 * @param {string} bucketName - S3 internal bucket name
 * @param {Array} rules - List of rules objects to delete
 * @returns {Promise.<number>} - Number of rules deleted
 */
async function deleteRules(stackName, bucketName, rules) {
  setProcessEnvironment(stackName, bucketName);
  const promises = rules.map((rule) => limit(() => _deleteOneRule(rule.name)));
  return Promise.all(promises).then((rs) => rs.length);
}

/**
 * build workflow message
 *
 * @param {string} stackName - Cloud formation stack name
 * @param {string} bucketName - S3 internal bucket name
 * @param {string} workflowName - workflow name
 * @param {Object} collection - collection information
 * @param {Object} collection.name - collection name
 * @param {Object} collection.version - collection version
 * @param {Object} provider - provider information
 * @param {Object} provider.id - provider id
 * @param {Object} payload - payload information
 * @returns {Promise.<string>} workflow message
 */
async function buildWorkflow(stackName, bucketName, workflowName, collection, provider, payload) {
  setProcessEnvironment(stackName, bucketName);
  const template = await getWorkflowTemplate(stackName, bucketName, workflowName);
  let collectionInfo = {};
  if (collection) {
    collectionInfo = await new Collection()
      .get({ name: collection.name, version: collection.version });
  }
  let providerInfo = {};
  if (provider) {
    providerInfo = await new Provider().get({ id: provider.id });
  }
  template.meta.collection = collectionInfo;
  template.meta.provider = providerInfo;
  template.payload = payload || {};
  return template;
}
/**
 * build workflow message and execute the workflow
 *
 * @param {string} stackName - Cloud formation stack name
 * @param {string} bucketName - S3 internal bucket name
 * @param {string} workflowName - workflow name
 * @param {Object} collection - collection information
 * @param {Object} collection.name - collection name
 * @param {Object} collection.version - collection version
 * @param {Object} provider - provider information
 * @param {Object} provider.id - provider id
 * @param {Object} payload - payload information
 * @param {number} [timeout=600] - number of seconds to wait for execution to complete
 * @returns {Object} - {executionArn: <arn>, status: <status>}
 */
async function buildAndExecuteWorkflow(
  stackName,
  bucketName,
  workflowName,
  collection,
  provider,
  payload,
  timeout = 600
) {
  const workflowMsg = await buildWorkflow(
    stackName,
    bucketName,
    workflowName,
    collection,
    provider,
    payload
  );
  return executeWorkflow(stackName, bucketName, workflowName, workflowMsg, timeout);
}

/**
 * build workflow message and start the workflow. Does not wait
 * for workflow completion.
 *
 * @param {string} stackName - Cloud formation stack name
 * @param {string} bucketName - S3 internal bucket name
 * @param {string} workflowName - workflow name
 * @param {Object} collection - collection information
 * @param {Object} collection.name - collection name
 * @param {Object} collection.version - collection version
 * @param {Object} provider - provider information
 * @param {Object} provider.id - provider id
 * @param {Object} payload - payload information
 * @returns {string} - executionArn
 */
async function buildAndStartWorkflow(
  stackName,
  bucketName,
  workflowName,
  collection,
  provider,
  payload
) {
  const workflowMsg = await
  buildWorkflow(stackName, bucketName, workflowName, collection, provider, payload);
  return startWorkflow(stackName, bucketName, workflowName, workflowMsg);
}

/**
 * returns the most recently executed workflows for the workflow type.
 *
 * @param {string} workflowName - name of the workflow to get executions for
 * @param {string} stackName - stack name
 * @param {string} bucket - S3 internal bucket name
 * @param {Integer} maxExecutionResults - max results to return
 * @returns {Array<Object>} array of state function executions.
 */
async function getExecutions(workflowName, stackName, bucket, maxExecutionResults = 10) {
  const kinesisTriggerTestStpFnArn = await getWorkflowArn(stackName, bucket, workflowName);
  const data = await sfn().listExecutions({
    stateMachineArn: kinesisTriggerTestStpFnArn,
    maxResults: maxExecutionResults
  }).promise();
  return (_.orderBy(data.executions, 'startDate', 'desc'));
}

module.exports = {
  api,
<<<<<<< HEAD
  rulesApi,
=======
  buildWorkflow,
>>>>>>> 60b5c052
  testWorkflow,
  executeWorkflow,
  buildAndExecuteWorkflow,
  buildAndStartWorkflow,
  getWorkflowTemplate,
  waitForCompletedExecution,
  ActivityStep: sfnStep.ActivityStep,
  LambdaStep: sfnStep.LambdaStep,
  /**
   * @deprecated Since version 1.3. To be deleted version 2.0.
   * Use sfnStep.LambdaStep.getStepOutput instead.
   */
  getLambdaOutput: new sfnStep.LambdaStep().getStepOutput,
  addCollections,
  listCollections,
  deleteCollections,
  addProviders,
  listProviders,
  deleteProviders,
  conceptExists: cmr.conceptExists,
  getOnlineResources: cmr.getOnlineResources,
  generateCmrFilesForGranules: cmr.generateCmrFilesForGranules,
  addRules,
  deleteRules,
  rulesList,
  sleep,
  timeout: sleep,
  getWorkflowArn,
  getLambdaVersions: lambda.getLambdaVersions,
  getLambdaAliases: lambda.getLambdaAliases,
  waitForConceptExistsOutcome: cmr.waitForConceptExistsOutcome,
  waitUntilGranuleStatusIs: granule.waitUntilGranuleStatusIs,
  getExecutions
};<|MERGE_RESOLUTION|>--- conflicted
+++ resolved
@@ -539,11 +539,8 @@
 
 module.exports = {
   api,
-<<<<<<< HEAD
   rulesApi,
-=======
   buildWorkflow,
->>>>>>> 60b5c052
   testWorkflow,
   executeWorkflow,
   buildAndExecuteWorkflow,
