--- conflicted
+++ resolved
@@ -403,14 +403,11 @@
   getExecution,
   getExecutionLogs,
   getExecutionStatus,
-<<<<<<< HEAD
   addCollectionApi,
-  addProviderApi
-=======
+  addProviderApi,
   getGranule,
   getLogs,
   postBulkDelete,
   reingestGranule,
   removeFromCMR
->>>>>>> d992a351
 };