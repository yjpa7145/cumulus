--- conflicted
+++ resolved
@@ -1,11 +1,7 @@
 {
   "lerna": "2.9.0",
-<<<<<<< HEAD
-  "version": "1.3.0",
+  "version": "1.4.1",
   "npmClient": "yarn",
-=======
-  "version": "1.4.1",
->>>>>>> 43fa4d70
   "packages": [
     "packages/*",
     "tasks/*"
