/* eslint no-console: "off" */

'use strict';

const git = require('simple-git');

function determineIntegrationTestStackName(cb) {
  const branch = process.env.TRAVIS_PULL_REQUEST_BRANCH || process.env.TRAVIS_BRANCH;

  if (!branch) return cb('none');

  // Nightly cron job
  if (process.env.TRAVIS_EVENT_TYPE === 'cron') return cb('cumulus-nightly');

  if (branch === 'master') return cb('cumulus-from-source');

  const stacks = {
    'Aimee Barciauskas': 'aimee-test',
<<<<<<< HEAD
    Alireza: 'aj',
=======
>>>>>>> 3ca54f43
    'Jenny Liu': 'jl',
    jennyhliu: 'jl',
    kkelly51: 'kk-uat-deployment',
    'Lauren Frederick': 'lf-int-test',
    laurenfrederick: 'lf-int-test',
    'Mark Boyd': 'mboyd-int',
    Marc: 'mth',
    yjpa7145: 'mth',
    mhuffnagle: 'mth',
    'Marc Huffnagle': 'mth',
    'Matt Savoie': 'mhs',
    'Jonathan Kovarik': 'jk',
    'Menno Van Diermen': 'mvd',
    'Jacob Campbell': 'jc'
  };

  return git('.').log({ '--max-count': '1' }, (e, r) => {
    const author = r.latest.author_name;

    console.error(`Selecting build stack based on author name: "${author}"`);

    if (author && stacks[author]) {
      return cb(stacks[author]);
    }
    return cb('cumulus-from-pr');
  });
}

determineIntegrationTestStackName(console.log);<|MERGE_RESOLUTION|>--- conflicted
+++ resolved
@@ -16,10 +16,6 @@
 
   const stacks = {
     'Aimee Barciauskas': 'aimee-test',
-<<<<<<< HEAD
-    Alireza: 'aj',
-=======
->>>>>>> 3ca54f43
     'Jenny Liu': 'jl',
     jennyhliu: 'jl',
     kkelly51: 'kk-uat-deployment',
