{
  "plugins": [
    "eslint-comments",
    "import",
    "jsdoc",
    "lodash",
    "node",
    "unicorn"
  ],
  "extends": [
    "airbnb-base",
    "plugin:eslint-comments/recommended",
    "plugin:import/errors",
    "plugin:import/warnings",
    "plugin:lodash/recommended",
    "plugin:node/recommended",
    "plugin:unicorn/recommended"
  ],
  "parser": "babel-eslint",
  "env": {
    "jasmine": true,
    "mocha": true,
    "node": true
  },
  "rules": {
    "indent": [ "error", 2 ],

    "require-jsdoc": "off",
    "valid-jsdoc": [ "warn", {
      "prefer": {
        "arg": "param",
        "return": "returns"
      },
      "preferType": {
        "Boolean": "boolean",
        "Number": "number",
        "String": "string",
        "object": "Object",
        "array": "Array",
        "date": "Date",
        "regexp": "RegExp",
        "Regexp": "RegExp",
        "promise": "Promise"
      },
      "requireParamDescription": false,
      "requireParamType": true,
      "requireReturn": false,
      "requireReturnDescription": false,
      "requireReturnType": true
    }],
    "jsdoc/check-param-names": "warn",
    "jsdoc/check-tag-names": "warn",
    "jsdoc/check-types": "off",
    "jsdoc/newline-after-description": "off",
    "jsdoc/require-description-complete-sentence": "off",
    "jsdoc/require-example": "off",
    "jsdoc/require-hyphen-before-param-description": "off",
    "jsdoc/require-param": "off",
    "jsdoc/require-param-description": "off",
    "jsdoc/require-param-name": "warn",
    "jsdoc/require-param-type": "off",
    "jsdoc/require-returns-description": "off",
    "jsdoc/require-returns-type": "off",

    "generator-star-spacing": "off",
    "import/no-extraneous-dependencies": "off",
    "import/newline-after-import": "off",
    "class-methods-use-this": "off",
    "no-warning-comments": "off",
    "no-unused-vars": [
      "error",
      { "argsIgnorePattern": "^_" }
    ],
    "no-useless-escape": "off",
    "no-console": "warn",
    "spaced-comment": "off",
    "require-yield": "off",
    "prefer-template": "warn",
    "no-underscore-dangle": "off",
    "comma-dangle": [
      "warn",
      "never"
    ],
    "strict": "off",
    "guard-for-in": "off",
    "object-shorthand": "off",
    "space-before-function-paren": [
      "error",
      {
        "anonymous": "always",
        "named": "never",
        "asyncArrow": "always"
      }
    ],
    "brace-style": [
      2,
      "stroustrup"
    ],
    "max-len": [
      2,
      {
        "code": 100,
        "ignorePattern": "(https?:|JSON\\.parse|[Uu]rl =)",
        "ignoreStrings": true,
        "ignoreTemplateLiterals": true
      }
    ],
    "arrow-parens": ["error", "always"],
    "prefer-destructuring": "off",
    "function-paren-newline": ["error", "consistent"],
    "implicit-arrow-linebreak": "off",

    "eslint-comments/no-unused-disable": "warn",

    "lodash/import-scope": ["error", "method-package"],
    "lodash/prefer-constant": "off",
    "lodash/prefer-lodash-method": "off",

    "unicorn/filename-case": "off",
    "unicorn/no-process-exit": "off",
    "unicorn/prefer-spread": "off"
  },
  "overrides": [
    {
      "files": [
        "packages/api/migrations/**/*.js"
      ],
      "rules": {
        "no-console": "off"
      }
    },
    {
      "files": [
        "packages/deployment/**/*.js"
      ],
      "rules": {
        "no-console": "off"
      }
    },
    {
      "files": [
        "**/bin/**/*.js"
      ],
      "rules": {
        "no-console": "off"
      }
    },
    {
      "files": [
        "**/test/**/*.js",
        "**/tests/**/*.js"
      ],
      "rules": {
        "no-console": "off",
<<<<<<< HEAD
=======
        "no-new": "off",
>>>>>>> 8a25f653
        "no-param-reassign": "off"
      }
    },
    {
      "files": [
        "**/spec/**/*.js"
      ],
      "rules": {
        "no-console": "off"
      }
    }
  ]
}<|MERGE_RESOLUTION|>--- conflicted
+++ resolved
@@ -152,10 +152,7 @@
       ],
       "rules": {
         "no-console": "off",
-<<<<<<< HEAD
-=======
         "no-new": "off",
->>>>>>> 8a25f653
         "no-param-reassign": "off"
       }
     },
