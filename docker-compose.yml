version: '3'
services:
  local:
    image: cumuluss/circleci:node-8.11
    command: start
    volumes:
      - "./packages/test-data:/home/vsftpd:ro"
      - "./packages/test-data:/var/www/html:ro"
      - "./packages/test-data:/home/user"
      - "./packages/test-data/keys:/home/user/.ssh"
    ports:
      - "20:20"
      - "21:21"
      - "47400-47470:47400-47470"
      - "3030:3030"
      - "2222:2222"
    links:
      - localstack
    depends_on:
      - localstack

  test:
    image: cumuluss/circleci:node-8.11
    command: /bin/bash
    volumes:
      - ".:/home/circleci/project"
      - "./packages/test-data:/home/vsftpd:ro"
      - "./packages/test-data:/var/html:ro"
      - "./packages/test-data:/home/user"
    ports:
      - "20:20"
      - "21:21"
      - "47400-47470:47400-47470"
      - "3030:3030"
      - "2222:2222"
    links:
      - localstack
    depends_on:
      - localstack
<<<<<<< HEAD
=======
      - sftp
>>>>>>> cb891fe2

  localstack:
    image: localstack/localstack:0.8.6
    ports:
      - 4567-4582:4567-4582
      - 8080:8080<|MERGE_RESOLUTION|>--- conflicted
+++ resolved
@@ -37,10 +37,6 @@
       - localstack
     depends_on:
       - localstack
-<<<<<<< HEAD
-=======
-      - sftp
->>>>>>> cb891fe2
 
   localstack:
     image: localstack/localstack:0.8.6
