'use strict';

const fs = require('fs-extra');
const path = require('path');
const urljoin = require('url-join');
const got = require('got');
const cloneDeep = require('lodash.clonedeep');
const {
  models: { Execution, Granule }
} = require('@cumulus/api');
const {
  aws: { s3, s3ObjectExists },
<<<<<<< HEAD
  stringUtils: { globalReplace },
  testUtils: { randomString }
=======
  constructCollectionId
>>>>>>> fb9616e8
} = require('@cumulus/common');
const {
  buildAndExecuteWorkflow,
  LambdaStep,
  conceptExists,
  addProviders,
  cleanupProviders,
  addCollections,
  cleanupCollections,
  getOnlineResources
} = require('@cumulus/integration-tests');
const { api: apiTestUtils } = require('@cumulus/integration-tests');

const {
  loadConfig,
  templateFile,
  uploadTestDataToBucket,
  deleteFolder,
  getExecutionUrl,
<<<<<<< HEAD
  timestampedTestDataPrefix,
  getFilesMetadata
=======
  createTimestampedTestId,
  createTestDataPath,
  createTestSuffix
>>>>>>> fb9616e8
} = require('../helpers/testUtils');
const {
  setupTestGranuleForIngest,
  loadFileWithUpdatedGranuleIdPathAndCollection
} = require('../helpers/granuleUtils');
const config = loadConfig();
const lambdaStep = new LambdaStep();
const workflowName = 'IngestGranule';

const granuleRegex = '^MOD09GQ\\.A[\\d]{7}\\.[\\w]{6}\\.006\\.[\\d]{13}$';

const templatedSyncGranuleFilename = templateFile({
  inputTemplateFilename: './spec/ingestGranule/SyncGranule.output.payload.template.json',
  config: config[workflowName].SyncGranuleOutput
});

const templatedOutputPayloadFilename = templateFile({
  inputTemplateFilename: './spec/ingestGranule/IngestGranule.output.payload.template.json',
  config: config[workflowName].IngestGranuleOutput
});

const s3data = [
  '@cumulus/test-data/granules/MOD09GQ.A2016358.h13v04.006.2016360104606.hdf.met',
  '@cumulus/test-data/granules/MOD09GQ.A2016358.h13v04.006.2016360104606.hdf',
  '@cumulus/test-data/granules/MOD09GQ.A2016358.h13v04.006.2016360104606_ndvi.jpg'
];

describe('The S3 Ingest Granules workflow', () => {
  const testId = createTimestampedTestId(config.stackName, 'IngestGranuleSuccess');
  const testSuffix = createTestSuffix(testId);
  const testDataFolder = createTestDataPath(testId);
  const inputPayloadFilename = './spec/ingestGranule/IngestGranule.input.payload.json';
  const providersDir = './data/providers/s3/';
  const collectionsDir = './data/collections/s3_MOD09GQ_006';
  const collection = { name: `MOD09GQ${testSuffix}`, version: '006' };
  const newCollectionId = constructCollectionId(collection.name, collection.version);
  const provider = { id: `s3_provider${testSuffix}` };
  let workflowExecution = null;
  let failingWorkflowExecution = null;
  let failedExecutionArn;
  let failedExecutionName;
  let inputPayload;
  let expectedSyncGranulePayload;
  let expectedPayload;
  let startTime;

  process.env.GranulesTable = `${config.stackName}-GranulesTable`;
  const granuleModel = new Granule();
  process.env.ExecutionsTable = `${config.stackName}-ExecutionsTable`;
  const executionModel = new Execution();
  let executionName;

  beforeAll(async () => {
    // populate collections, providers and test data
    await Promise.all([
      uploadTestDataToBucket(config.bucket, s3data, testDataFolder),
      addCollections(config.stackName, config.bucket, collectionsDir, testSuffix),
      addProviders(config.stackName, config.bucket, providersDir, config.bucket, testSuffix)
    ]);

    console.log('Starting ingest test');
    const inputPayloadJson = fs.readFileSync(inputPayloadFilename, 'utf8');
    // update test data filepaths
    inputPayload = await setupTestGranuleForIngest(config.bucket, inputPayloadJson, granuleRegex, testSuffix, testDataFolder);
    const granuleId = inputPayload.granules[0].granuleId;

    expectedSyncGranulePayload = loadFileWithUpdatedGranuleIdPathAndCollection(templatedSyncGranuleFilename, granuleId, testDataFolder, newCollectionId);
    expectedSyncGranulePayload.granules[0].dataType += testSuffix;
    expectedPayload = loadFileWithUpdatedGranuleIdPathAndCollection(templatedOutputPayloadFilename, granuleId, testDataFolder, newCollectionId);
    expectedPayload.granules[0].dataType += testSuffix;

    // pre-stage destination files for MoveGranules
    const preStageFiles = expectedPayload.granules[0].files.map(async (file) => {
      const params = {
        Bucket: file.bucket,
        Key: file.filepath,
        Body: randomString()
      };
      await s3().putObject(params).promise();
    });
    await Promise.all(preStageFiles);
    startTime = new Date();

    // eslint-disable-next-line function-paren-newline
    workflowExecution = await buildAndExecuteWorkflow(
      config.stackName,
      config.bucket,
      workflowName,
      collection,
      provider,
      inputPayload
    );

    failingWorkflowExecution = await buildAndExecuteWorkflow(
      config.stackName,
      config.bucket,
      workflowName,
      collection,
      provider,
      {}
    );
    failedExecutionArn = failingWorkflowExecution.executionArn.split(':');
    failedExecutionName = failedExecutionArn.pop();
  });

  afterAll(async () => {
<<<<<<< HEAD
    await Promise.all([
      s3().deleteObject({ Bucket: config.bucket, Key: `${config.stackName}/test-output/${executionName}.output` }).promise(),
      s3().deleteObject({ Bucket: config.bucket, Key: `${config.stackName}/test-output/${failedExecutionName}.output` }).promise(),
      // Remove the granule files added for the test
      deleteFolder(config.bucket, testDataFolder),
      // delete ingested granule
=======
    // clean up stack state added by test
    await Promise.all([
      deleteFolder(config.bucket, testDataFolder),
      cleanupCollections(config.stackName, config.bucket, collectionsDir, testSuffix),
      cleanupProviders(config.stackName, config.bucket, providersDir, testSuffix),
      s3().deleteObject({ Bucket: config.bucket, Key: `${config.stackName}/test-output/${executionName}.output` }).promise(),
      s3().deleteObject({ Bucket: config.bucket, Key: `${config.stackName}/test-output/${failedExecutionName}.output` }).promise(),
>>>>>>> fb9616e8
      apiTestUtils.deleteGranule({
        prefix: config.stackName,
        granuleId: inputPayload.granules[0].granuleId
      })
    ]);
  });

  it('completes execution with success status', () => {
    expect(workflowExecution.status).toEqual('SUCCEEDED');
  });

  it('makes the granule available through the Cumulus API', async () => {
    const granule = await apiTestUtils.getGranule({
      prefix: config.stackName,
      granuleId: inputPayload.granules[0].granuleId
    });

    expect(granule.granuleId).toEqual(inputPayload.granules[0].granuleId);
  });

  describe('the SyncGranules task', () => {
    let lambdaOutput;

    beforeAll(async () => {
      lambdaOutput = await lambdaStep.getStepOutput(workflowExecution.executionArn, 'SyncGranule');
    });

    it('output includes the ingested granule with file staging location paths', () => {
      expect(lambdaOutput.payload).toEqual(expectedSyncGranulePayload);
    });

    it('updates the meta object with input_granules', () => {
      expect(lambdaOutput.meta.input_granules).toEqual(expectedSyncGranulePayload.granules);
    });
  });

  describe('the MoveGranules task', () => {
    let lambdaOutput;
    let files;
    const existCheck = [];

    beforeAll(async () => {
      lambdaOutput = await lambdaStep.getStepOutput(workflowExecution.executionArn, 'MoveGranules');
      files = lambdaOutput.payload.granules[0].files;
      existCheck[0] = await s3ObjectExists({ Bucket: files[0].bucket, Key: files[0].filepath });
      existCheck[1] = await s3ObjectExists({ Bucket: files[1].bucket, Key: files[1].filepath });
      existCheck[2] = await s3ObjectExists({ Bucket: files[2].bucket, Key: files[2].filepath });
    });

    afterAll(async () => {
      await s3().deleteObject({ Bucket: files[0].bucket, Key: files[0].filepath }).promise();
      await s3().deleteObject({ Bucket: files[1].bucket, Key: files[1].filepath }).promise();
      await s3().deleteObject({ Bucket: files[3].bucket, Key: files[3].filepath }).promise();
    });

    it('has a payload with correct buckets and filenames and filesizes', () => {
      files.forEach((file) => {
        const expectedFile = expectedPayload.granules[0].files.find((f) => f.name === file.name);
        expect(file.filename).toEqual(expectedFile.filename);
        expect(file.bucket).toEqual(expectedFile.bucket);
        if (file.fileSize) {
          expect(file.fileSize).toEqual(expectedFile.fileSize);
        }
      });
    });

    it('moves files to the bucket folder based on metadata', () => {
      existCheck.forEach((check) => {
        expect(check).toEqual(true);
      });
    });

    describe('encounters duplicate filenames', () => {
      it('overwrites the existing file with the new data', async () => {
        const currentFiles = await getFilesMetadata(files);

        currentFiles.forEach((cf) => {
          expect(cf.LastModified).toBeGreaterThan(startTime);
        });
      });
    });
  });

  describe('the PostToCmr task', () => {
    let lambdaOutput;
    let cmrResource;
    let cmrLink;
    let response;
    let files;

    beforeAll(async () => {
      lambdaOutput = await lambdaStep.getStepOutput(workflowExecution.executionArn, 'PostToCmr');
      if (lambdaOutput === null) throw new Error(`Failed to get the PostToCmr step's output for ${workflowExecution.executionArn}`);

      files = lambdaOutput.payload.granules[0].files;
      cmrLink = lambdaOutput.payload.granules[0].cmrLink;
      cmrResource = await getOnlineResources(cmrLink);
      response = await got(cmrResource[1].href);
    });

    afterAll(async () => {
      await s3().deleteObject({ Bucket: files[2].bucket, Key: files[2].filepath }).promise();
    });

    it('has expected payload', () => {
      const granule = lambdaOutput.payload.granules[0];
      expect(granule.published).toBe(true);
      expect(granule.cmrLink.startsWith('https://cmr.uat.earthdata.nasa.gov/search/granules.json?concept_id=')).toBe(true);

      // Set the expected cmrLink to the actual cmrLink, since it's going to
      // be different every time this is run.
      const updatedExpectedpayload = cloneDeep(expectedPayload);
      updatedExpectedpayload.granules[0].cmrLink = lambdaOutput.payload.granules[0].cmrLink;

      expect(lambdaOutput.payload).toEqual(updatedExpectedpayload);
    });

    it('publishes the granule metadata to CMR', () => {
      const granule = lambdaOutput.payload.granules[0];
      const result = conceptExists(granule.cmrLink);

      expect(granule.published).toEqual(true);
      expect(result).not.toEqual(false);
    });

    it('updates the CMR metadata online resources with the final metadata location', () => {
      const distEndpoint = config.DISTRIBUTION_ENDPOINT;
      const extension1 = urljoin(files[0].bucket, files[0].filepath);
      const filename = `https://${files[2].bucket}.s3.amazonaws.com/${files[2].filepath}`;

      expect(cmrResource[0].href).toEqual(urljoin(distEndpoint, extension1));
      expect(cmrResource[1].href).toEqual(filename);

      expect(response.statusCode).toEqual(200);
    });
  });

  describe('an SNS message', () => {
    let lambdaOutput;
    const existCheck = [];

    beforeAll(async () => {
      lambdaOutput = await lambdaStep.getStepOutput(workflowExecution.executionArn, 'PostToCmr');
      executionName = lambdaOutput.cumulus_meta.execution_name;
      existCheck[0] = await s3ObjectExists({ Bucket: config.bucket, Key: `${config.stackName}/test-output/${executionName}.output` });
      existCheck[1] = await s3ObjectExists({ Bucket: config.bucket, Key: `${config.stackName}/test-output/${failedExecutionName}.output` });
    });

    it('is published on a successful workflow completion', () => {
      expect(existCheck[0]).toEqual(true);
    });

    it('is published on workflow failure', () => {
      expect(existCheck[1]).toEqual(true);
    });

    it('triggers the granule record being added to DynamoDB', async () => {
      const record = await granuleModel.get({ granuleId: inputPayload.granules[0].granuleId });
      expect(record.execution).toEqual(getExecutionUrl(workflowExecution.executionArn));
    });

    it('triggers the execution record being added to DynamoDB', async () => {
      const record = await executionModel.get({ arn: workflowExecution.executionArn });
      expect(record.status).toEqual('completed');
    });
  });
});<|MERGE_RESOLUTION|>--- conflicted
+++ resolved
@@ -10,12 +10,7 @@
 } = require('@cumulus/api');
 const {
   aws: { s3, s3ObjectExists },
-<<<<<<< HEAD
-  stringUtils: { globalReplace },
-  testUtils: { randomString }
-=======
   constructCollectionId
->>>>>>> fb9616e8
 } = require('@cumulus/common');
 const {
   buildAndExecuteWorkflow,
@@ -35,14 +30,9 @@
   uploadTestDataToBucket,
   deleteFolder,
   getExecutionUrl,
-<<<<<<< HEAD
-  timestampedTestDataPrefix,
-  getFilesMetadata
-=======
   createTimestampedTestId,
   createTestDataPath,
   createTestSuffix
->>>>>>> fb9616e8
 } = require('../helpers/testUtils');
 const {
   setupTestGranuleForIngest,
@@ -149,14 +139,6 @@
   });
 
   afterAll(async () => {
-<<<<<<< HEAD
-    await Promise.all([
-      s3().deleteObject({ Bucket: config.bucket, Key: `${config.stackName}/test-output/${executionName}.output` }).promise(),
-      s3().deleteObject({ Bucket: config.bucket, Key: `${config.stackName}/test-output/${failedExecutionName}.output` }).promise(),
-      // Remove the granule files added for the test
-      deleteFolder(config.bucket, testDataFolder),
-      // delete ingested granule
-=======
     // clean up stack state added by test
     await Promise.all([
       deleteFolder(config.bucket, testDataFolder),
@@ -164,7 +146,6 @@
       cleanupProviders(config.stackName, config.bucket, providersDir, testSuffix),
       s3().deleteObject({ Bucket: config.bucket, Key: `${config.stackName}/test-output/${executionName}.output` }).promise(),
       s3().deleteObject({ Bucket: config.bucket, Key: `${config.stackName}/test-output/${failedExecutionName}.output` }).promise(),
->>>>>>> fb9616e8
       apiTestUtils.deleteGranule({
         prefix: config.stackName,
         granuleId: inputPayload.granules[0].granuleId
