--- conflicted
+++ resolved
@@ -12,11 +12,8 @@
 ### Added
 - Deployment support to subscribe to an SNS topic that already exists
 - **CUMULUS-470, CUMULUS-471** In-region S3 Policy lambda added to API to update bucket policy for in-region access. 
-<<<<<<< HEAD
 - **CUMULUS-533** Added fields to granule indexer to support EMS ingest and archive record creation
-=======
 - You can now deploy cumulus without ElasticSearch. Just add `es: null` to your `app/config.yml` file. This is only useful for debugging purposes. Cumulus still requires ElasticSearch to properly operate.
->>>>>>> 94060841
 
 ## [v1.5.1] - 2018-04-23
 ### Fixed
