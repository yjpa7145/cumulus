# Changelog
All notable changes to this project will be documented in this file.

The format is based on [Keep a Changelog](http://keepachangelog.com/en/1.0.0/)
and this project adheres to [Semantic Versioning](http://semver.org/spec/v2.0.0.html).

## [Unreleased]

### Added
<<<<<<< HEAD
- **CUMULUS-705**
  - Note: Make sure to update the IAM stack when deploying this update.
  - Adds an AsyncOperations model and associated DynamoDB table to the
    `@cumulus/api` package
  - Adds an /asyncOperations endpoint to the `@cumulus/api` package, which can
    be used to fetch the status of an AsyncOperation.
  - Adds a /bulkDelete endpoint to the `@cumulus/api` package, which performs an
    asynchronous bulk-delete operation. This is a stub right now which is only
    intended to demonstration how AsyncOperations work.
  - Adds an AsyncOperation ECS task to the `@cumulus/api` package, which will
    fetch an Lambda function, run it in ECS, and then store the result to the
    AsyncOperations table in DynamoDB.
=======
- **CUMULUS-851** Added workflow lambda versioning feature to allow in-flight workflows to use lambda versions that were in place when a workflow was initiated
    - Updated Kes custom code to remove logic that used the CMA file key to determine template compilation logic.  Instead, utilize a `customCompilation` template configuration flag to indicate a template should use Cumulus's kes customized methods instead of 'core'.
	- Added `useWorkflowLambdaVersions` configuration option to enable the lambdaVersioning feature set.   **This option is set to true by default** and should be set to false to disable the feature.
	- Added uniqueIdentifier configuration key to S3 sourced lambdas to optionally support S3 lambda resource versioning within this scheme. This key must be unique for each modified version of the lambda package and must be updated in configuration each time the source changes.
    - Added a new nested stack template that will create a `LambdaVersions` stack that will take lambda parameters from the base template, generate lambda versions/aliases and return outputs with references to the most 'current' lambda alias reference, and updated 'core' template to utilize these outputs (if `useWorkflowLambdaVersions` is enabled).

- Created a `@cumulus/api/lib/OAuth2` interface, which is implemented by the
  `@cumulus/api/lib/EarthdataLogin` and `@cumulus/api/lib/GoogleOAuth2` classes.
  Endpoints that need to handle authentication will determine which class to use
  based on environment variables. This also greatly simplifies testing.
- Added `@cumulus/api/lib/assertions`, containing more complex AVA test assertions
>>>>>>> e3b8f7ed
- Added PublishGranule workflow to publish a granule to CMR without full reingest. (ingest-in-place capability)

- `@cumulus/integration-tests` new functionality:
  - `listCollections` to list collections from a provided data directory
  - `deleteCollection` to delete list of collections from a deployed stack
  - `cleanUpCollections` combines the above in one function.
  - `listProviders` to list providers from a provided data directory
  - `deleteProviders` to delete list of providers from a deployed stack
  - `cleanUpProviders` combines the above in one function.
  - `@cumulus/integrations-tests/api.js`: `deleteGranule` and `deletePdr` functions to make `DELETE` requests to Cumulus API
  - `rules` API functionality for posting and deleting a rule and listing all rules
- `@cumulus/ingest/granule.js`: `ingestFile` inserts new `duplicate_found: true` field in the file's record if a duplicate file already exists on S3.
- `@cumulus/api`: `/execution-status` endpoint requests and returns complete execution output if  execution output is stored in S3 due to size.
- Added option to use environment variable to set CMR host in `@cumulus/cmrjs`.
- **CUMULUS-781** - Added integration tests for `@cumulus/sync-granule` when `duplicateHandling` is set to `replace` or `skip`
- **CUMULUS-791** - `@cumulus/move-granules`: `moveFileRequest` inserts new `duplicate_found: true` field in the file's record if a duplicate file already exists on S3. Updated output schema to document new `duplicate_found` field.

### Removed

- Removed `@cumulus/common/fake-earthdata-login-server`. Tests can now create a
  service stub based on `@cumulus/api/lib/OAuth2` if testing requires handling
  authentication.

### Changed

- **CUMULUS-782** - Updated `@cumulus/sync-granule` task and `Granule.ingestFile` in `@cumulus/ingest` to keep both old and new data when a destination file with different checksum already exists and `duplicateHandling` is `version`
- Updated the config schema in `@cumulus/move-granules` to include the `moveStagedFiles` param.
- **CUMULUS-778** - Updated config schema and documentation in `@cumulus/sync-granule` to include `duplicateHandling` parameter for specifying how duplicate filenames should be handled
- **CUMULUS-779** - Updated `@cumulus/sync-granule` to throw `DuplicateFile` error when destination files already exist and `duplicateHandling` is `error`
- **CUMULUS-780** - Updated `@cumulus/sync-granule` to use `error` as the default for `duplicateHandling` when it is not specified
- **CUMULUS-780** - Updated `@cumulus/api` to use `error` as the default value for `duplicateHandling` in the `Collection` model
- **CUMULUS-785** - Updated the config schema and documentation in `@cumulus/move-granules` to include `duplicateHandling` parameter for specifying how duplicate filenames should be handled
- **CUMULUS-786, CUMULUS-787** - Updated `@cumulus/move-granules` to throw `DuplicateFile` error when destination files already exist and `duplicateHandling` is `error` or not specified

### Fixed

- `getGranuleId` in `@cumulus/ingest` bug: `getGranuleId` was constructing an error using `filename` which was undefined. The fix replaces `filename` with the `uri` argument.
- Fixes to `del` in `@cumulus/api/endpoints/granules.js` to not error/fail when not all files exist in S3 (e.g. delete granule which has only 2 of 3 files ingested).

## [v1.10.1] - 2018-09-4

### Fixed

- Fixed cloudformation template errors in `@cumulus/deployment/`
  - Replaced references to Fn::Ref: with Ref:
  - Moved long form template references to a newline

## [v1.10.0] - 2018-08-31

### Removed

- Removed unused and broken code from `@cumulus/common`
  - Removed `@cumulus/common/test-helpers`
  - Removed `@cumulus/common/task`
  - Removed `@cumulus/common/message-source`
  - Removed the `getPossiblyRemote` function from `@cumulus/common/aws`
  - Removed the `startPromisedSfnExecution` function from `@cumulus/common/aws`
  - Removed the `getCurrentSfnTask` function from `@cumulus/common/aws`

### Changed

- **CUMULUS-839** - In `@cumulus/sync-granule`, 'collection' is now an optional config parameter

### Fixed

- **CUMULUS-859** Moved duplicate code in `@cumulus/move-granules` and `@cumulus/post-to-cmr` to `@cumulus/ingest`. Fixed imports making assumptions about directory structure.
- `@cumulus/ingest/consumer` correctly limits the number of messages being received and processed from SQS. Details:
  - **Background:** `@cumulus/api` includes a lambda `<stack-name>-sqs2sf` which processes messages from the `<stack-name>-startSF` SQS queue every minute. The `sqs2sf` lambda uses `@cumulus/ingest/consumer` to receive and process messages from SQS.
  - **Bug:** More than `messageLimit` number of messages were being consumed and processed from the `<stack-name>-startSF` SQS queue. Many step functions were being triggered simultaneously by the lambda `<stack-name>-sqs2sf` (which consumes every minute from the `startSF` queue) and resulting in step function failure with the error: `An error occurred (ThrottlingException) when calling the GetExecutionHistory`.
  - **Fix:** `@cumulus/ingest/consumer#processMessages` now processes messages until `timeLimit` has passed _OR_ once it receives up to `messageLimit` messages. `sqs2sf` is deployed with a [default `messageLimit` of 10](https://github.com/nasa/cumulus/blob/670000c8a821ff37ae162385f921c40956e293f7/packages/deployment/app/config.yml#L147).
  - **IMPORTANT NOTE:** `consumer` will actually process up to `messageLimit * 2 - 1` messages. This is because sometimes `receiveSQSMessages` will return less than `messageLimit` messages and thus the consumer will continue to make calls to `receiveSQSMessages`. For example, given a `messageLimit` of 10 and subsequent calls to `receiveSQSMessages` returns up to 9 messages, the loop will continue and a final call could return up to 10 messages.


## [v1.9.1] - 2018-08-22

**Please Note** To take advantage of the added granule tracking API functionality, updates are required for the message adapter and its libraries. You should be on the following versions:
- `cumulus-message-adapter` 1.0.9+
- `cumulus-message-adapter-js` 1.0.4+
- `cumulus-message-adapter-java` 1.2.7+
- `cumulus-message-adapter-python` 1.0.5+

### Added

- **CUMULUS-687** Added logs endpoint to search for logs from a specific workflow execution in `@cumulus/api`. Added integration test.
- **CUMULUS-836** - `@cumulus/deployment` supports a configurable docker storage driver for ECS. ECS can be configured with either `devicemapper` (the default storage driver for AWS ECS-optimized AMIs) or `overlay2` (the storage driver used by the NGAP 2.0 AMI). The storage driver can be configured in `app/config.yml` with `ecs.docker.storageDriver: overlay2 | devicemapper`. The default is `overlay2`.
  - To support this configuration, a [Handlebars](https://handlebarsjs.com/) helper `ifEquals` was added to `packages/deployment/lib/kes.js`.
- **CUMULUS-836** - `@cumulus/api` added IAM roles required by the NGAP 2.0 AMI. The NGAP 2.0 AMI runs a script `register_instances_with_ssm.py` which requires the ECS IAM role to include `ec2:DescribeInstances` and `ssm:GetParameter` permissions.

### Fixed
- **CUMULUS-836** - `@cumulus/deployment` uses `overlay2` driver by default and does not attempt to write `--storage-opt dm.basesize` to fix [this error](https://github.com/moby/moby/issues/37039).
- **CUMULUS-413** Kinesis processing now captures all errrors.
  - Added kinesis fallback mechanism when errors occur during record processing.
  - Adds FallbackTopicArn to `@cumulus/api/lambdas.yml`
  - Adds fallbackConsumer lambda to `@cumulus/api`
  - Adds fallbackqueue option to lambda definitions capture lambda failures after three retries.
  - Adds kinesisFallback SNS topic to signal incoming errors from kinesis stream.
  - Adds kinesisFailureSQS to capture fully failed events from all retries.
- **CUMULUS-855** Adds integration test for kinesis' error path.
- **CUMULUS-686** Added workflow task name and version tracking via `@cumulus/api` executions endpoint under new `tasks` property, and under `workflow_tasks` in step input/output.
  - Depends on `cumulus-message-adapter` 1.0.9+, `cumulus-message-adapter-js` 1.0.4+, `cumulus-message-adapter-java` 1.2.7+ and `cumulus-message-adapter-python` 1.0.5+
- **CUMULUS-771**
  - Updated sync-granule to stream the remote file to s3
  - Added integration test for ingesting granules from ftp provider
  - Updated http/https integration tests for ingesting granules from http/https providers
- **CUMULUS-862** Updated `@cumulus/integration-tests` to handle remote lambda output
- **CUMULUS-856** Set the rule `state` to have default value `ENABLED`

### Changed

- In `@cumulus/deployment`, changed the example app config.yml to have additional IAM roles

## [v1.9.0] - 2018-08-06

**Please note** additional information and upgrade instructions [here](https://nasa.github.io/cumulus/upgrade/1.9.0.html)

### Added
- **CUMULUS-712** - Added integration tests verifying expected behavior in workflows
- **GITC-776-2** - Add support for versioned collections

### Fixed
- **CUMULUS-832**
  - Fixed indentation in example config.yml in `@cumulus/deployment`
  - Fixed issue with new deployment using the default distribution endpoint in `@cumulus/deployment` and `@cumulus/api`

## [v1.8.1] - 2018-08-01

**Note** IAM roles should be re-deployed with this release.

- **Cumulus-726**
  - Added function to `@cumulus/integration-tests`: `sfnStep` includes `getStepInput` which returns the input to the schedule event of a given step function step.
  - Added IAM policy `@cumulus/deployment`: Lambda processing IAM role includes `kinesis::PutRecord` so step function lambdas can write to kinesis streams.
- **Cumulus Community Edition**
  - Added Google OAuth authentication token logic to `@cumulus/api`. Refactored token endpoint to use environment variable flag `OAUTH_PROVIDER` when determining with authentication method to use.
  - Added API Lambda memory configuration variable `api_lambda_memory` to `@cumulus/api` and `@cumulus/deployment`.

### Changed

- **Cumulus-726**
  - Changed function in `@cumulus/api`: `models/rules.js#addKinesisEventSource` was modified to call to `deleteKinesisEventSource` with all required parameters (rule's name, arn and type).
  - Changed function in `@cumulus/integration-tests`: `getStepOutput` can now be used to return output of failed steps. If users of this function want the output of a failed event, they can pass a third parameter `eventType` as `'failure'`. This function will work as always for steps which completed successfully.

### Removed

- **Cumulus-726**
  - Configuration change to `@cumulus/deployment`: Removed default auto scaling configuration for Granules and Files DynamoDB tables.

- **CUMULUS-688**
  - Add integration test for ExecutionStatus
  - Function addition to `@cumulus/integration-tests`: `api` includes `getExecutionStatus` which returns the execution status from the Cumulus API

## [v1.8.0] - 2018-07-23

### Added

- **CUMULUS-718** Adds integration test for Kinesis triggering a workflow.

- **GITC-776-3** Added more flexibility for rules.  You can now edit all fields on the rule's record
We may need to update the api documentation to reflect this.

- **CUMULUS-681** - Add ingest-in-place action to granules endpoint
    - new applyWorkflow action at PUT /granules/{granuleid} Applying a workflow starts an execution of the provided workflow and passes the granule record as payload.
      Parameter(s):
        - workflow - the workflow name

- **CUMULUS-685** - Add parent exeuction arn to the execution which is triggered from a parent step function

### Changed
- **CUMULUS-768** - Integration tests get S3 provider data from shared data folder

### Fixed
- **CUMULUS-746** - Move granule API correctly updates record in dynamo DB and cmr xml file
- **CUMULUS-766** - Populate database fileSize field from S3 if value not present in Ingest payload

## [v1.7.1] - 2018-07-27

### Fixed
- **CUMULUS-766** - Backport from 1.8.0 - Populate database fileSize field from S3 if value not present in Ingest payload

## [v1.7.0] - 2018-07-02

### Please note: [Upgrade Instructions](https://nasa.github.io/cumulus/upgrade/1.7.0.html)

### Added
- **GITC-776-2** - Add support for versioned collectons
- **CUMULUS-491** - Add granule reconciliation API endpoints.
- **CUMULUS-480** Add suport for backup and recovery:
  - Add DynamoDB tables for granules, executions and pdrs
  - Add ability to write all records to S3
  - Add ability to download all DynamoDB records in form json files
  - Add ability to upload records to DynamoDB
  - Add migration scripts for copying granule, pdr and execution records from ElasticSearch to DynamoDB
  - Add IAM support for batchWrite on dynamoDB
-
- **CUMULUS-508** - `@cumulus/deployment` cloudformation template allows for lambdas and ECS clusters to have multiple AZ availability.
    - `@cumulus/deployment` also ensures docker uses `devicemapper` storage driver.
- **CUMULUS-755** - `@cumulus/deployment` Add DynamoDB autoscaling support.
    - Application developers can add autoscaling and override default values in their deployment's `app/config.yml` file using a `{TableName}Table:` key.

### Fixed
- **CUMULUS-747** - Delete granule API doesn't delete granule files in s3 and granule in elasticsearch
    - update the StreamSpecification DynamoDB tables to have StreamViewType: "NEW_AND_OLD_IMAGES"
    - delete granule files in s3
- **CUMULUS-398** - Fix not able to filter executions bu workflow
- **CUMULUS-748** - Fix invalid lambda .zip files being validated/uploaded to AWS
- **CUMULUS-544** - Post to CMR task has UAT URL hard-coded
  - Made configurable: PostToCmr now requires CMR_ENVIRONMENT env to be set to 'SIT' or 'OPS' for those CMR environments. Default is UAT.

### Changed
- **GITC-776-4** - Changed Discover-pdrs to not rely on collection but use provider_path in config. It also has an optional filterPdrs regex configuration parameter

- **CUMULUS-710** - In the integration test suite, `getStepOutput` returns the output of the first successful step execution or last failed, if none exists

## [v1.6.0] - 2018-06-06

### Please note: [Upgrade Instructions](https://nasa.github.io/cumulus/upgrade/1.6.0.html)

### Fixed
- **CUMULUS-602** - Format all logs sent to Elastic Search.
  - Extract cumulus log message and index it to Elastic Search.

### Added
- **CUMULUS-556** - add a mechanism for creating and running migration scripts on deployment.
- **CUMULUS-461** Support use of metadata date and other components in `url_path` property

### Changed
- **CUMULUS-477** Update bucket configuration to support multiple buckets of the same type:
  - Change the structure of the buckets to allow for  more than one bucket of each type. The bucket structure is now:
    bucket-key:
      name: <bucket-name>
      type: <type> i.e. internal, public, etc.
  - Change IAM and app deployment configuration to support new bucket structure
  - Update tasks and workflows to support new bucket structure
  - Replace instances where buckets.internal is relied upon to either use the system bucket or a configured bucket
  - Move IAM template to the deployment package. NOTE: You now have to specify '--template node_modules/@cumulus/deployment/iam' in your IAM deployment
  - Add IAM cloudformation template support to filter buckets by type

## [v1.5.5] - 2018-05-30

### Added
- **CUMULUS-530** - PDR tracking through Queue-granules
  - Add optional `pdr` property to the sync-granule task's input config and output payload.
- **CUMULUS-548** - Create a Lambda task that generates EMS distribution reports
  - In order to supply EMS Distribution Reports, you must enable S3 Server
    Access Logging on any S3 buckets used for distribution. See [How Do I Enable Server Access Logging for an S3 Bucket?](https://docs.aws.amazon.com/AmazonS3/latest/user-guide/server-access-logging.html)
    The "Target bucket" setting should point at the Cumulus internal bucket.
    The "Target prefix" should be
    "<STACK_NAME>/ems-distribution/s3-server-access-logs/", where "STACK_NAME"
    is replaced with the name of your Cumulus stack.

### Fixed
- **CUMULUS-546 - Kinesis Consumer should catch and log invalid JSON**
  - Kinesis Consumer lambda catches and logs errors so that consumer doesn't get stuck in a loop re-processing bad json records.
- EMS report filenames are now based on their start time instead of the time
  instead of the time that the report was generated
- **CUMULUS-552 - Cumulus API returns different results for the same collection depending on query**
  - The collection, provider and rule records in elasticsearch are now replaced with records from dynamo db when the dynamo db records are updated.

### Added
- `@cumulus/deployment`'s default cloudformation template now configures storage for Docker to match the configured ECS Volume. The template defines Docker's devicemapper basesize (`dm.basesize`) using `ecs.volumeSize`. This is addresses ECS default of limiting Docker containers to 10GB of storage ([Read more](https://aws.amazon.com/premiumsupport/knowledge-center/increase-default-ecs-docker-limit/)).

## [v1.5.4] - 2018-05-21

### Added
- **CUMULUS-535** - EMS Ingest, Archive, Archive Delete reports
  - Add lambda EmsReport to create daily EMS Ingest, Archive, Archive Delete reports
  - ems.provider property added to `@cumulus/deployment/app/config.yml`.
    To change the provider name, please add `ems: provider` property to `app/config.yml`.
- **CUMULUS-480** Use DynamoDB to store granules, pdrs and execution records
  - Activate PointInTime feature on DynamoDB tables
  - Increase test coverage on api package
  - Add ability to restore metadata records from json files to DynamoDB
- **CUMULUS-459** provide API endpoint for moving granules from one location on s3 to another

## [v1.5.3] - 2018-05-18

### Fixed
- **CUMULUS-557 - "Add dataType to DiscoverGranules output"**
  - Granules discovered by the DiscoverGranules task now include dataType
  - dataType is now a required property for granules used as input to the
    QueueGranules task
- **CUMULUS-550** Update deployment app/config.yml to force elasticsearch updates for deleted granules

## [v1.5.2] - 2018-05-15

### Fixed
- **CUMULUS-514 - "Unable to Delete the Granules"**
  - updated cmrjs.deleteConcept to return success if the record is not found
    in CMR.

### Added
- **CUMULUS-547** - The distribution API now includes an
  "earthdataLoginUsername" query parameter when it returns a signed S3 URL
- **CUMULUS-527 - "parse-pdr queues up all granules and ignores regex"**
  - Add an optional config property to the ParsePdr task called
    "granuleIdFilter". This property is a regular expression that is applied
    against the filename of the first file of each granule contained in the
    PDR. If the regular expression matches, then the granule is included in
    the output. Defaults to '.', which will match all granules in the PDR.
- File checksums in PDRs now support MD5
- Deployment support to subscribe to an SNS topic that already exists
- **CUMULUS-470, CUMULUS-471** In-region S3 Policy lambda added to API to update bucket policy for in-region access.
- **CUMULUS-533** Added fields to granule indexer to support EMS ingest and archive record creation
- **CUMULUS-534** Track deleted granules
  - added `deletedgranule` type to `cumulus` index.
  - **Important Note:** Force custom bootstrap to re-run by adding this to
    app/config.yml `es: elasticSearchMapping: 7`
- You can now deploy cumulus without ElasticSearch. Just add `es: null` to your `app/config.yml` file. This is only useful for debugging purposes. Cumulus still requires ElasticSearch to properly operate.
- `@cumulus/integration-tests` includes and exports the `addRules` function, which seeds rules into the DynamoDB table.
- Added capability to support EFS in cloud formation template. Also added
  optional capability to ssh to your instance and privileged lambda functions.
- Added support to force discovery of PDRs that have already been processed
  and filtering of selected data types
- `@cumulus/cmrjs` uses an environment variable `USER_IP_ADDRESS` or fallback
  IP address of `10.0.0.0` when a public IP address is not available. This
  supports lambda functions deployed into a VPC's private subnet, where no
  public IP address is available.

### Changed
- **CUMULUS-550** Custom bootstrap automatically adds new types to index on
  deployment

## [v1.5.1] - 2018-04-23
### Fixed
- add the missing dist folder to the hello-world task
- disable uglifyjs on the built version of the pdr-status-check (read: https://github.com/webpack-contrib/uglifyjs-webpack-plugin/issues/264)

## [v1.5.0] - 2018-04-23
### Changed
- Removed babel from all tasks and packages and increased minimum node requirements to version 8.10
- Lambda functions created by @cumulus/deployment will use node8.10 by default
- Moved [cumulus-integration-tests](https://github.com/nasa/cumulus-integration-tests) to the `example` folder CUMULUS-512
- Streamlined all packages dependencies (e.g. remove redundant dependencies and make sure versions are the same across packages)
- **CUMULUS-352:** Update Cumulus Elasticsearch indices to use [index aliases](https://www.elastic.co/guide/en/elasticsearch/reference/current/indices-aliases.html).
- **CUMULUS-519:** ECS tasks are no longer restarted after each CF deployment unless `ecs.restartTasksOnDeploy` is set to true
- **CUMULUS-298:** Updated log filterPattern to include all CloudWatch logs in ElasticSearch
- **CUMULUS-518:** Updates to the SyncGranule config schema
  - `granuleIdExtraction` is no longer a property
  - `process` is now an optional property
  - `provider_path` is no longer a property

### Fixed
- **CUMULUS-455 "Kes deployments using only an updated message adapter do not get automatically deployed"**
  - prepended the hash value of cumulus-message-adapter.zip file to the zip file name of lambda which uses message adapter.
  - the lambda function will be redeployed when message adapter or lambda function are updated
- Fixed a bug in the bootstrap lambda function where it stuck during update process
- Fixed a bug where the sf-sns-report task did not return the payload of the incoming message as the output of the task [CUMULUS-441]

### Added
- **CUMULUS-352:** Add reindex CLI to the API package.
- **CUMULUS-465:** Added mock http/ftp/sftp servers to the integration tests
- Added a `delete` method to the `@common/CollectionConfigStore` class
- **CUMULUS-467 "@cumulus/integration-tests or cumulus-integration-tests should seed provider and collection in deployed DynamoDB"**
  - `example` integration-tests populates providers and collections to database
  - `example` workflow messages are populated from workflow templates in s3, provider and collection information in database, and input payloads.  Input templates are removed.
  - added `https` protocol to provider schema

## [v1.4.1] - 2018-04-11

### Fixed
- Sync-granule install

## [v1.4.0] - 2018-04-09

### Fixed
- **CUMULUS-392 "queue-granules not returning the sfn-execution-arns queued"**
  - updated queue-granules to return the sfn-execution-arns queued and pdr if exists.
  - added pdr to ingest message meta.pdr instead of payload, so the pdr information doesn't get lost in the ingest workflow, and ingested granule in elasticsearch has pdr name.
  - fixed sf-sns-report schema, remove the invalid part
  - fixed pdr-status-check schema, the failed execution contains arn and reason
- **CUMULUS-206** make sure homepage and repository urls exist in package.json files of tasks and packages

### Added
- Example folder with a cumulus deployment example

### Changed
- [CUMULUS-450](https://bugs.earthdata.nasa.gov/browse/CUMULUS-450) - Updated
  the config schema of the **queue-granules** task
  - The config no longer takes a "collection" property
  - The config now takes an "internalBucket" property
  - The config now takes a "stackName" property
- [CUMULUS-450](https://bugs.earthdata.nasa.gov/browse/CUMULUS-450) - Updated
  the config schema of the **parse-pdr** task
  - The config no longer takes a "collection" property
  - The "stack", "provider", and "bucket" config properties are now
    required
- **CUMULUS-469** Added a lambda to the API package to prototype creating an S3 bucket policy for direct, in-region S3 access for the prototype bucket

### Removed
- Removed the `findTmpTestDataDirectory()` function from
  `@cumulus/common/test-utils`

### Fixed
- [CUMULUS-450](https://bugs.earthdata.nasa.gov/browse/CUMULUS-450)
  - The **queue-granules** task now enqueues a **sync-granule** task with the
    correct collection config for that granule based on the granule's
    data-type. It had previously been using the collection config from the
    config of the **queue-granules** task, which was a problem if the granules
    being queued belonged to different data-types.
  - The **parse-pdr** task now handles the case where a PDR contains granules
    with different data types, and uses the correct granuleIdExtraction for
    each granule.

### Added
- **CUMULUS-448** Add code coverage checking using [nyc](https://github.com/istanbuljs/nyc).

## [v1.3.0] - 2018-03-29

### Deprecated
- discover-s3-granules is deprecated. The functionality is provided by the discover-granules task
### Fixed
- **CUMULUS-331:** Fix aws.downloadS3File to handle non-existent key
- Using test ftp provider for discover-granules testing [CUMULUS-427]
- **CUMULUS-304: "Add AWS API throttling to pdr-status-check task"** Added concurrency limit on SFN API calls.  The default concurrency is 10 and is configurable through Lambda environment variable CONCURRENCY.
- **CUMULUS-414: "Schema validation not being performed on many tasks"** revised npm build scripts of tasks that use cumulus-message-adapter to place schema directories into dist directories.
- **CUMULUS-301:** Update all tests to use test-data package for testing data.
- **CUMULUS-271: "Empty response body from rules PUT endpoint"** Added the updated rule to response body.
- Increased memory allotment for `CustomBootstrap` lambda function. Resolves failed deployments where `CustomBootstrap` lambda function was failing with error `Process exited before completing request`. This was causing deployments to stall, fail to update and fail to rollback. This error is thrown when the lambda function tries to use more memory than it is allotted.
- Cumulus repository folders structure updated:
  - removed the `cumulus` folder altogether
  - moved `cumulus/tasks` to `tasks` folder at the root level
  - moved the tasks that are not converted to use CMA to `tasks/.not_CMA_compliant`
  - updated paths where necessary

### Added
- `@cumulus/integration-tests` - Added support for testing the output of an ECS activity as well as a Lambda function.

## [v1.2.0] - 2018-03-20

### Fixed
- Update vulnerable npm packages [CUMULUS-425]
- `@cumulus/api`: `kinesis-consumer.js` uses `sf-scheduler.js#schedule` instead of placing a message directly on the `startSF` SQS queue. This is a fix for [CUMULUS-359](https://bugs.earthdata.nasa.gov/browse/CUMULUS-359) because `sf-scheduler.js#schedule` looks up the provider and collection data in DynamoDB and adds it to the `meta` object of the enqueued message payload.
- `@cumulus/api`: `kinesis-consumer.js` catches and logs errors instead of doing an error callback. Before this change, `kinesis-consumer` was failing to process new records when an existing record caused an error because it would call back with an error and stop processing additional records. It keeps trying to process the record causing the error because it's "position" in the stream is unchanged. Catching and logging the errors is part 1 of the fix. Proposed part 2 is to enqueue the error and the message on a "dead-letter" queue so it can be processed later ([CUMULUS-413](https://bugs.earthdata.nasa.gov/browse/CUMULUS-413)).
- **CUMULUS-260: "PDR page on dashboard only shows zeros."** The PDR stats in LPDAAC are all 0s, even if the dashboard has been fixed to retrieve the correct fields.  The current version of pdr-status-check has a few issues.
  - pdr is not included in the input/output schema.  It's available from the input event.  So the pdr status and stats are not updated when the ParsePdr workflow is complete.  Adding the pdr to the input/output of the task will fix this.
  - pdr-status-check doesn't update pdr stats which prevent the real time pdr progress from showing up in the dashboard. To solve this, added lambda function sf-sns-report which is copied from @cumulus/api/lambdas/sf-sns-broadcast with modification, sf-sns-report can be used to report step function status anywhere inside a step function.  So add step sf-sns-report after each pdr-status-check, we will get the PDR status progress at real time.
  - It's possible an execution is still in the queue and doesn't exist in sfn yet.  Added code to handle 'ExecutionDoesNotExist' error when checking the execution status.
- Fixed `aws.cloudwatchevents()` typo in `packages/ingest/aws.js`. This typo was the root cause of the error: `Error: Could not process scheduled_ingest, Error: : aws.cloudwatchevents is not a constructor` seen when trying to update a rule.


### Removed

- `@cumulus/ingest/aws`: Remove queueWorkflowMessage which is no longer being used by `@cumulus/api`'s `kinesis-consumer.js`.

## [v1.1.4] - 2018-03-15

### Added
- added flag `useList` to parse-pdr [CUMULUS-404]

### Fixed

- Pass encrypted password to the ApiGranule Lambda function [CUMULUS-424]


## [v1.1.3] - 2018-03-14
### Fixed
- Changed @cumulus/deployment package install behavior. The build process will happen after installation

## [v1.1.2] - 2018-03-14

### Added
- added tools to @cumulus/integration-tests for local integration testing
- added end to end testing for discovering and parsing of PDRs
- `yarn e2e` command is available for end to end testing
### Fixed

- **CUMULUS-326: "Occasionally encounter "Too Many Requests" on deployment"** The api gateway calls will handle throttling errors
- **CUMULUS-175: "Dashboard providers not in sync with AWS providers."** The root cause of this bug - DynamoDB operations not showing up in Elasticsearch - was shared by collections and rules. The fix was to update providers', collections' and rules; POST, PUT and DELETE endpoints to operate on DynamoDB and using DynamoDB streams to update Elasticsearch. The following packages were made:
  - `@cumulus/deployment` deploys DynamoDB streams for the Collections, Providers and Rules tables as well as a new lambda function called `dbIndexer`. The `dbIndexer` lambda has an event source mapping which listens to each of the DynamoDB streams. The dbIndexer lambda receives events referencing operations on the DynamoDB table and updates the elasticsearch cluster accordingly.
  - The `@cumulus/api` endpoints for collections, providers and rules _only_ query DynamoDB, with the exception of LIST endpoints and the collections' GET endpoint.

### Updated
- Broke up `kes.override.js` of @cumulus/deployment to multiple modules and moved to a new location
- Expanded @cumulus/deployment test coverage
- all tasks were updated to use cumulus-message-adapter-js 1.0.1
- added build process to integration-tests package to babelify it before publication
- Update @cumulus/integration-tests lambda.js `getLambdaOutput` to return the entire lambda output. Previously `getLambdaOutput` returned only the payload.

## [v1.1.1] - 2018-03-08

### Removed
- Unused queue lambda in api/lambdas [CUMULUS-359]

### Fixed
- Kinesis message content is passed to the triggered workflow [CUMULUS-359]
- Kinesis message queues a workflow message and does not write to rules table [CUMULUS-359]

## [v1.1.0] - 2018-03-05

### Added

- Added a `jlog` function to `common/test-utils` to aid in test debugging
- Integration test package with command line tool [CUMULUS-200] by @laurenfrederick
- Test for FTP `useList` flag [CUMULUS-334] by @kkelly51

### Updated
- The `queue-pdrs` task now uses the [cumulus-message-adapter-js](https://github.com/nasa/cumulus-message-adapter-js)
  library
- Updated the `queue-pdrs` JSON schemas
- The test-utils schema validation functions now throw an error if validation
  fails
- The `queue-granules` task now uses the [cumulus-message-adapter-js](https://github.com/nasa/cumulus-message-adapter-js)
  library
- Updated the `queue-granules` JSON schemas

### Removed
- Removed the `getSfnExecutionByName` function from `common/aws`
- Removed the `getGranuleStatus` function from `common/aws`

## [v1.0.1] - 2018-02-27

### Added
- More tests for discover-pdrs, dicover-granules by @yjpa7145
- Schema validation utility for tests by @yjpa7145

### Changed
- Fix an FTP listing bug for servers that do not support STAT [CUMULUS-334] by @kkelly51

## [v1.0.0] - 2018-02-23

[Unreleased]: https://github.com/nasa/cumulus/compare/v1.10.1...HEAD
[v1.10.1]: https://github.com/nasa/cumulus/compare/v1.10.0...v1.10.1
[v1.10.0]: https://github.com/nasa/cumulus/compare/v1.9.1...v1.10.0
[v1.9.1]: https://github.com/nasa/cumulus/compare/v1.9.0...v1.9.1
[v1.9.0]: https://github.com/nasa/cumulus/compare/v1.8.1...v1.9.0
[v1.8.1]: https://github.com/nasa/cumulus/compare/v1.8.0...v1.8.1
[v1.8.0]: https://github.com/nasa/cumulus/compare/v1.7.0...v1.8.0
[v1.7.0]: https://github.com/nasa/cumulus/compare/v1.6.0...v1.7.0
[v1.6.0]: https://github.com/nasa/cumulus/compare/v1.5.5...v1.6.0
[v1.5.5]: https://github.com/nasa/cumulus/compare/v1.5.4...v1.5.5
[v1.5.4]: https://github.com/nasa/cumulus/compare/v1.5.3...v1.5.4
[v1.5.3]: https://github.com/nasa/cumulus/compare/v1.5.2...v1.5.3
[v1.5.2]: https://github.com/nasa/cumulus/compare/v1.5.1...v1.5.2
[v1.5.1]: https://github.com/nasa/cumulus/compare/v1.5.0...v1.5.1
[v1.5.0]: https://github.com/nasa/cumulus/compare/v1.4.1...v1.5.0
[v1.4.1]: https://github.com/nasa/cumulus/compare/v1.4.0...v1.4.1
[v1.4.0]: https://github.com/nasa/cumulus/compare/v1.3.0...v1.4.0
[v1.3.0]: https://github.com/nasa/cumulus/compare/v1.2.0...v1.3.0
[v1.2.0]: https://github.com/nasa/cumulus/compare/v1.1.4...v1.2.0
[v1.1.4]: https://github.com/nasa/cumulus/compare/v1.1.3...v1.1.4
[v1.1.3]: https://github.com/nasa/cumulus/compare/v1.1.2...v1.1.3
[v1.1.2]: https://github.com/nasa/cumulus/compare/v1.1.1...v1.1.2
[v1.1.1]: https://github.com/nasa/cumulus/compare/v1.0.1...v1.1.1
[v1.1.0]: https://github.com/nasa/cumulus/compare/v1.0.1...v1.1.0
[v1.0.1]: https://github.com/nasa/cumulus/compare/v1.0.0...v1.0.1
[v1.0.0]: https://github.com/nasa/cumulus/compare/pre-v1-release...v1.0.0<|MERGE_RESOLUTION|>--- conflicted
+++ resolved
@@ -7,7 +7,6 @@
 ## [Unreleased]
 
 ### Added
-<<<<<<< HEAD
 - **CUMULUS-705**
   - Note: Make sure to update the IAM stack when deploying this update.
   - Adds an AsyncOperations model and associated DynamoDB table to the
@@ -20,7 +19,6 @@
   - Adds an AsyncOperation ECS task to the `@cumulus/api` package, which will
     fetch an Lambda function, run it in ECS, and then store the result to the
     AsyncOperations table in DynamoDB.
-=======
 - **CUMULUS-851** Added workflow lambda versioning feature to allow in-flight workflows to use lambda versions that were in place when a workflow was initiated
     - Updated Kes custom code to remove logic that used the CMA file key to determine template compilation logic.  Instead, utilize a `customCompilation` template configuration flag to indicate a template should use Cumulus's kes customized methods instead of 'core'.
 	- Added `useWorkflowLambdaVersions` configuration option to enable the lambdaVersioning feature set.   **This option is set to true by default** and should be set to false to disable the feature.
@@ -32,7 +30,6 @@
   Endpoints that need to handle authentication will determine which class to use
   based on environment variables. This also greatly simplifies testing.
 - Added `@cumulus/api/lib/assertions`, containing more complex AVA test assertions
->>>>>>> e3b8f7ed
 - Added PublishGranule workflow to publish a granule to CMR without full reingest. (ingest-in-place capability)
 
 - `@cumulus/integration-tests` new functionality:
