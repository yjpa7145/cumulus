# Changelog
All notable changes to this project will be documented in this file.

The format is based on [Keep a Changelog](http://keepachangelog.com/en/1.0.0/)
and this project adheres to [Semantic Versioning](http://semver.org/spec/v2.0.0.html).

## [Unreleased]

<<<<<<< HEAD
### Added

- Added a `/tokenRevoke` endpoint in `@cumulus/api` to delete access token records
=======
**Please Note**
- Ensure your `app/config.yml` has a `clientId` specified in the `cmr` section. This will allow CMR to identify your requests for better support and metrics.
  - For an example, please see [the example config](https://github.com/nasa/cumulus/blob/1c7e2bf41b75da9f87004c4e40fbcf0f39f56794/example/app/config.yml#L128).
>>>>>>> 459d22b3

### Changed

- CUMULUS-678
`@cumulus/ingest/crypto` moved and renamed to `@cumulus/common/key-pair-provider`
`@cumulus/ingest/aws` function:  `KMSDecryptionFailed` and class: `KMS` extracted and moved to `@cumulus/common` and `KMS` is exported as `KMSProvider` from `@cumulus/common/key-pair-provider`
`@cumulus/ingest/granule` functions: `publish`, `getGranuleId`, `getXMLMetadataAsString`, `getMetadataBodyAndTags`, `parseXmlString`, `getCmrFiles`, `postS3Object`, `contructOnlineAccessUrls`, `updateMetadata`, extracted and moved to `@cumulus/cmrjs`
`getGranuleId`, `getCmrFiles`, `publish`, `updateMetadata` removed from `@cumulus/ingest/granule` and added to `@cumulus/cmrjs`;
`@cumulus/ingest` test files renamed.
- **CUMULUS-1070**
  - Add `'Client-Id'` header to all `@cumulus/cmrjs` requests (made via `searchConcept`, `ingestConcept`, and `deleteConcept`).
  - Updated `cumulus/example/app/config.yml` entry for `cmr.clientId` to use stackName for easier CMR-side identification. 

## [v1.11.0] - 2018-11-30

**Please Note**
- Redeploy IAM roles:
  - CUMULUS-817 includes a migration that requires reconfiguration/redeployment of IAM roles.  Please see the [upgrade instructions](https://nasa.github.io/cumulus/docs/upgrade/1.11.0) for more information.
  - CUMULUS-977 includes a few new SNS-related permissions added to the IAM roles that will require redeployment of IAM roles.
- `cumulus-message-adapter` v1.0.13+ is required for `@cumulus/api` granule reingest API to work properly.  The latest version should be downloaded automatically by kes.
- A `TOKEN_SECRET` value (preferably 256-bit for security) must be added to `.env` to securely sign JWTs used for authorization in `@cumulus/api`

### Changed

- **CUUMULUS-1000** - Distribution endpoint now persists logins, instead of
  redirecting to Earthdata Login on every request
- **CUMULUS-783 CUMULUS-790** - Updated `@cumulus/sync-granule` and `@cumulus/move-granules` tasks to always overwrite existing files for manually-triggered reingest.
- **CUMULUS-906** - Updated `@cumulus/api` granule reingest API to
  - add `reingestGranule: true` and `forceDuplicateOverwrite: true` to Cumulus message `cumulus_meta.cumulus_context` field to indicate that the workflow is a manually triggered re-ingest.
  - return warning message to operator when duplicateHandling is not `replace`
  - `cumulus-message-adapter` v1.0.13+ is required.
- **CUMULUS-793** - Updated the granule move PUT request in `@cumulus/api` to reject the move with a 409 status code if one or more of the files already exist at the destination location
- Updated `@cumulus/helloworld` to use S3 to store state for pass on retry tests
- Updated `@cumulus/ingest`:
  - [Required for MAAP] `http.js#list` will now find links with a trailing whitespace
  - Removed code from `granule.js` which looked for files in S3 using `{ Bucket: discoveredFile.bucket, Key: discoveredFile.name }`. This is obsolete since `@cumulus/ingest` uses a `file-staging` and `constructCollectionId()` directory prefixes by default.
- **CUMULUS-989**
  - Updated `@cumulus/api` to use [JWT (JSON Web Token)](https://jwt.io/introduction/) as the transport format for API authorization tokens and to use JWT verification in the request authorization
  - Updated `/token` endpoint in `@cumulus/api` to return tokens as JWTs
  - Added a `/refresh` endpoint in `@cumulus/api` to request new access tokens from the OAuth provider using the refresh token
  - Added `refreshAccessToken` to `@cumulus/api/lib/EarthdataLogin` to manage refresh token requests with the Earthdata OAuth provider

### Added
- **CUMULUS-1050**
  - Separated configuration flags for originalPayload/finalPayload cleanup such that they can be set to different retention times
- **CUMULUS-798**
  - Added daily Executions cleanup CloudWatch event that triggers cleanExecutions lambda
  - Added cleanExecutions lambda that removes finalPayload/originalPayload field entries for records older than configured timeout value (execution_payload_retention_period), with a default of 30 days
- **CUMULUS-815/816**
  - Added 'originalPayload' and 'finalPayload' fields to Executions table
  - Updated Execution model to populate originalPayload with the execution payload on record creation
  - Updated Execution model code to populate finalPayload field with the execution payload on execution completion
  - Execution API now exposes the above fields
- **CUMULUS-977**
  - Rename `kinesisConsumer` to `messageConsumer` as it handles both Kinesis streams and SNS topics as of this version.
  - Add `sns`-type rule support. These rules create a subscription between an SNS topic and the `messageConsumer`.
    When a message is received, `messageConsumer` is triggered and passes the SNS message (JSON format expected) in
    its entirety to the workflow in the `payload` field of the Cumulus message. For more information on sns-type rules,
    see the [documentation](https://nasa.github.io/cumulus/docs/data-cookbooks/setup#rules).
- **CUMULUS-975**
  - Add `KinesisInboundEventLogger` and `KinesisOutboundEventLogger` API lambdas.  These lambdas
    are utilized to dump incoming and outgoing ingest workflow kinesis streams
    to cloudwatch for analytics in case of AWS/stream failure.
  - Update rules model to allow tracking of log_event ARNs related to
    Rule event logging.    Kinesis rule types will now automatically log
    incoming events via a Kinesis event triggered lambda.
 CUMULUS-975-migration-4
  - Update migration code to require explicit migration names per run
  - Added migration_4 to migrate/update exisitng Kinesis rules to have a log event mapping
  - Added new IAM policy for migration lambda
- **CUMULUS-775**
  - Adds a instance metadata endpoint to the `@cumulus/api` package.
  - Adds a new convenience function `hostId` to the `@cumulus/cmrjs` to help build environment specific cmr urls.
  - Fixed `@cumulus/cmrjs.searchConcept` to search and return CMR results.
  - Modified `@cumulus/cmrjs.CMR.searchGranule` and `@cumulus/cmrjs.CMR.searchCollection` to include CMR's provider as a default parameter to searches.
- **CUMULUS-965**
  - Add `@cumulus/test-data.loadJSONTestData()`,
    `@cumulus/test-data.loadTestData()`, and
    `@cumulus/test-data.streamTestData()` to safely load test data. These
    functions should be used instead of using `require()` to load test data,
    which could lead to tests interferring with each other.
  - Add a `@cumulus/common/util/deprecate()` function to mark a piece of code as
    deprecated
- **CUMULUS-986**
  - Added `waitForTestExecutionStart` to `@cumulus/integration-tests`
- **CUMULUS-919**
  - In `@cumulus/deployment`, added support for NGAP permissions boundaries for IAM roles with `useNgapPermissionBoundary` flag in `iam/config.yml`. Defaults to false.

### Fixed
- Fixed a bug where FTP sockets were not closed after an error, keeping the Lambda function active until it timed out [CUMULUS-972]
- **CUMULUS-656**
  - The API will no longer allow the deletion of a provider if that provider is
    referenced by a rule
  - The API will no longer allow the deletion of a collection if that collection
    is referenced by a rule
- Fixed a bug where `@cumulus/sf-sns-report` was not pulling large messages from S3 correctly.

### Deprecated
- `@cumulus/ingest/aws/StepFunction.pullEvent()`. Use `@cumulus/common/aws.pullStepFunctionEvent()`.
- `@cumulus/ingest/consumer.Consume` due to unpredictable implementation. Use `@cumulus/ingest/consumer.Consumer`.
Call `Consumer.consume()` instead of `Consume.read()`.

## [v1.10.4] - 2018-11-28

### Added
- **CUMULUS-1008**
  - New `config.yml` parameter for SQS consumers: `sqs_consumer_rate: (default 500)`, which is the maximum number of
  messages the consumer will attempt to process per execution. Currently this is only used by the sf-starter consumer,
  which runs every minute by default, making this a messages-per-minute upper bound. SQS does not guarantee the number
  of messages returned per call, so this is not a fixed rate of consumption, only attempted number of messages received.

### Deprecated
- `@cumulus/ingest/consumer.Consume` due to unpredictable implementation. Use `@cumulus/ingest/consumer.Consumer`.

### Changed
- Backported update of `packages/api` dependency `@mapbox/dyno` to `1.4.2` to mitigate `event-stream` vulnerability.

## [v1.10.3] - 2018-10-31

### Added
- **CUMULUS-817**
  - Added AWS Dead Letter Queues for lambdas that are scheduled asynchronously/such that failures show up only in cloudwatch logs.
- **CUMULUS-956**
  - Migrated developer documentation and data-cookbooks to Docusaurus
    - supports versioning of documentation
  - Added `docs/docs-how-to.md` to outline how to do things like add new docs or locally install for testing.
  - Deployment/CI scripts have been updated to work with the new format
- **CUMULUS-811**
  - Added new S3 functions to `@cumulus/common/aws`:
    - `aws.s3TagSetToQueryString`: converts S3 TagSet array to querystring (for use with upload()).
    - `aws.s3PutObject`: Returns promise of S3 `putObject`, which puts an object on S3
    - `aws.s3CopyObject`: Returns promise of S3 `copyObject`, which copies an object in S3 to a new S3 location
    - `aws.s3GetObjectTagging`: Returns promise of S3 `getObjectTagging`, which returns an object containing an S3 TagSet.
  - `@/cumulus/common/aws.s3PutObject` defaults to an explicit `ACL` of 'private' if not overridden.
  - `@/cumulus/common/aws.s3CopyObject` defaults to an explicit `TaggingDirective` of 'COPY' if not overridden.

### Deprecated
- **CUMULUS-811**
  - Deprecated `@cumulus/ingest/aws.S3`. Member functions of this class will now
    log warnings pointing to similar functionality in `@cumulus/common/aws`.

## [v1.10.2] - 2018-10-24

### Added
- **CUMULUS-965**
  - Added a `@cumulus/logger` package
- **CUMULUS-885**
  - Added 'human readable' version identifiers to Lambda Versioning lambda aliases
- **CUMULUS-705**
  - Note: Make sure to update the IAM stack when deploying this update.
  - Adds an AsyncOperations model and associated DynamoDB table to the
    `@cumulus/api` package
  - Adds an /asyncOperations endpoint to the `@cumulus/api` package, which can
    be used to fetch the status of an AsyncOperation.
  - Adds a /bulkDelete endpoint to the `@cumulus/api` package, which performs an
    asynchronous bulk-delete operation. This is a stub right now which is only
    intended to demonstration how AsyncOperations work.
  - Adds an AsyncOperation ECS task to the `@cumulus/api` package, which will
    fetch an Lambda function, run it in ECS, and then store the result to the
    AsyncOperations table in DynamoDB.
- **CUMULUS-851** - Added workflow lambda versioning feature to allow in-flight workflows to use lambda versions that were in place when a workflow was initiated
    - Updated Kes custom code to remove logic that used the CMA file key to determine template compilation logic.  Instead, utilize a `customCompilation` template configuration flag to indicate a template should use Cumulus's kes customized methods instead of 'core'.
	- Added `useWorkflowLambdaVersions` configuration option to enable the lambdaVersioning feature set.   **This option is set to true by default** and should be set to false to disable the feature.
	- Added uniqueIdentifier configuration key to S3 sourced lambdas to optionally support S3 lambda resource versioning within this scheme. This key must be unique for each modified version of the lambda package and must be updated in configuration each time the source changes.
    - Added a new nested stack template that will create a `LambdaVersions` stack that will take lambda parameters from the base template, generate lambda versions/aliases and return outputs with references to the most 'current' lambda alias reference, and updated 'core' template to utilize these outputs (if `useWorkflowLambdaVersions` is enabled).

- Created a `@cumulus/api/lib/OAuth2` interface, which is implemented by the
  `@cumulus/api/lib/EarthdataLogin` and `@cumulus/api/lib/GoogleOAuth2` classes.
  Endpoints that need to handle authentication will determine which class to use
  based on environment variables. This also greatly simplifies testing.
- Added `@cumulus/api/lib/assertions`, containing more complex AVA test assertions
- Added PublishGranule workflow to publish a granule to CMR without full reingest. (ingest-in-place capability)

- `@cumulus/integration-tests` new functionality:
  - `listCollections` to list collections from a provided data directory
  - `deleteCollection` to delete list of collections from a deployed stack
  - `cleanUpCollections` combines the above in one function.
  - `listProviders` to list providers from a provided data directory
  - `deleteProviders` to delete list of providers from a deployed stack
  - `cleanUpProviders` combines the above in one function.
  - `@cumulus/integrations-tests/api.js`: `deleteGranule` and `deletePdr` functions to make `DELETE` requests to Cumulus API
  - `rules` API functionality for posting and deleting a rule and listing all rules
  - `wait-for-deploy` lambda for use in the redeployment tests
- `@cumulus/ingest/granule.js`: `ingestFile` inserts new `duplicate_found: true` field in the file's record if a duplicate file already exists on S3.
- `@cumulus/api`: `/execution-status` endpoint requests and returns complete execution output if  execution output is stored in S3 due to size.
- Added option to use environment variable to set CMR host in `@cumulus/cmrjs`.
- **CUMULUS-781** - Added integration tests for `@cumulus/sync-granule` when `duplicateHandling` is set to `replace` or `skip`
- **CUMULUS-791** - `@cumulus/move-granules`: `moveFileRequest` inserts new `duplicate_found: true` field in the file's record if a duplicate file already exists on S3. Updated output schema to document new `duplicate_found` field.

### Removed

- Removed `@cumulus/common/fake-earthdata-login-server`. Tests can now create a
  service stub based on `@cumulus/api/lib/OAuth2` if testing requires handling
  authentication.

### Changed

- **CUMULUS-940** - modified `@cumulus/common/aws` `receiveSQSMessages` to take a parameter object instead of positional parameters.  All defaults remain the same, but now access to long polling is available through `options.waitTimeSeconds`.
- **CUMULUS-948** - Update lambda functions `CNMToCMA` and `CnmResponse` in the `cumulus-data-shared` bucket and point the default stack to them.
- **CUMULUS-782** - Updated `@cumulus/sync-granule` task and `Granule.ingestFile` in `@cumulus/ingest` to keep both old and new data when a destination file with different checksum already exists and `duplicateHandling` is `version`
- Updated the config schema in `@cumulus/move-granules` to include the `moveStagedFiles` param.
- **CUMULUS-778** - Updated config schema and documentation in `@cumulus/sync-granule` to include `duplicateHandling` parameter for specifying how duplicate filenames should be handled
- **CUMULUS-779** - Updated `@cumulus/sync-granule` to throw `DuplicateFile` error when destination files already exist and `duplicateHandling` is `error`
- **CUMULUS-780** - Updated `@cumulus/sync-granule` to use `error` as the default for `duplicateHandling` when it is not specified
- **CUMULUS-780** - Updated `@cumulus/api` to use `error` as the default value for `duplicateHandling` in the `Collection` model
- **CUMULUS-785** - Updated the config schema and documentation in `@cumulus/move-granules` to include `duplicateHandling` parameter for specifying how duplicate filenames should be handled
- **CUMULUS-786, CUMULUS-787** - Updated `@cumulus/move-granules` to throw `DuplicateFile` error when destination files already exist and `duplicateHandling` is `error` or not specified
- **CUMULUS-789** - Updated `@cumulus/move-granules` to keep both old and new data when a destination file with different checksum already exists and `duplicateHandling` is `version`

### Fixed

- `getGranuleId` in `@cumulus/ingest` bug: `getGranuleId` was constructing an error using `filename` which was undefined. The fix replaces `filename` with the `uri` argument.
- Fixes to `del` in `@cumulus/api/endpoints/granules.js` to not error/fail when not all files exist in S3 (e.g. delete granule which has only 2 of 3 files ingested).
- `@cumulus/deployment/lib/crypto.js` now checks for private key existence properly.

## [v1.10.1] - 2018-09-4

### Fixed

- Fixed cloudformation template errors in `@cumulus/deployment/`
  - Replaced references to Fn::Ref: with Ref:
  - Moved long form template references to a newline

## [v1.10.0] - 2018-08-31

### Removed

- Removed unused and broken code from `@cumulus/common`
  - Removed `@cumulus/common/test-helpers`
  - Removed `@cumulus/common/task`
  - Removed `@cumulus/common/message-source`
  - Removed the `getPossiblyRemote` function from `@cumulus/common/aws`
  - Removed the `startPromisedSfnExecution` function from `@cumulus/common/aws`
  - Removed the `getCurrentSfnTask` function from `@cumulus/common/aws`

### Changed

- **CUMULUS-839** - In `@cumulus/sync-granule`, 'collection' is now an optional config parameter

### Fixed

- **CUMULUS-859** Moved duplicate code in `@cumulus/move-granules` and `@cumulus/post-to-cmr` to `@cumulus/ingest`. Fixed imports making assumptions about directory structure.
- `@cumulus/ingest/consumer` correctly limits the number of messages being received and processed from SQS. Details:
  - **Background:** `@cumulus/api` includes a lambda `<stack-name>-sqs2sf` which processes messages from the `<stack-name>-startSF` SQS queue every minute. The `sqs2sf` lambda uses `@cumulus/ingest/consumer` to receive and process messages from SQS.
  - **Bug:** More than `messageLimit` number of messages were being consumed and processed from the `<stack-name>-startSF` SQS queue. Many step functions were being triggered simultaneously by the lambda `<stack-name>-sqs2sf` (which consumes every minute from the `startSF` queue) and resulting in step function failure with the error: `An error occurred (ThrottlingException) when calling the GetExecutionHistory`.
  - **Fix:** `@cumulus/ingest/consumer#processMessages` now processes messages until `timeLimit` has passed _OR_ once it receives up to `messageLimit` messages. `sqs2sf` is deployed with a [default `messageLimit` of 10](https://github.com/nasa/cumulus/blob/670000c8a821ff37ae162385f921c40956e293f7/packages/deployment/app/config.yml#L147).
  - **IMPORTANT NOTE:** `consumer` will actually process up to `messageLimit * 2 - 1` messages. This is because sometimes `receiveSQSMessages` will return less than `messageLimit` messages and thus the consumer will continue to make calls to `receiveSQSMessages`. For example, given a `messageLimit` of 10 and subsequent calls to `receiveSQSMessages` returns up to 9 messages, the loop will continue and a final call could return up to 10 messages.


## [v1.9.1] - 2018-08-22

**Please Note** To take advantage of the added granule tracking API functionality, updates are required for the message adapter and its libraries. You should be on the following versions:
- `cumulus-message-adapter` 1.0.9+
- `cumulus-message-adapter-js` 1.0.4+
- `cumulus-message-adapter-java` 1.2.7+
- `cumulus-message-adapter-python` 1.0.5+

### Added

- **CUMULUS-687** Added logs endpoint to search for logs from a specific workflow execution in `@cumulus/api`. Added integration test.
- **CUMULUS-836** - `@cumulus/deployment` supports a configurable docker storage driver for ECS. ECS can be configured with either `devicemapper` (the default storage driver for AWS ECS-optimized AMIs) or `overlay2` (the storage driver used by the NGAP 2.0 AMI). The storage driver can be configured in `app/config.yml` with `ecs.docker.storageDriver: overlay2 | devicemapper`. The default is `overlay2`.
  - To support this configuration, a [Handlebars](https://handlebarsjs.com/) helper `ifEquals` was added to `packages/deployment/lib/kes.js`.
- **CUMULUS-836** - `@cumulus/api` added IAM roles required by the NGAP 2.0 AMI. The NGAP 2.0 AMI runs a script `register_instances_with_ssm.py` which requires the ECS IAM role to include `ec2:DescribeInstances` and `ssm:GetParameter` permissions.

### Fixed
- **CUMULUS-836** - `@cumulus/deployment` uses `overlay2` driver by default and does not attempt to write `--storage-opt dm.basesize` to fix [this error](https://github.com/moby/moby/issues/37039).
- **CUMULUS-413** Kinesis processing now captures all errrors.
  - Added kinesis fallback mechanism when errors occur during record processing.
  - Adds FallbackTopicArn to `@cumulus/api/lambdas.yml`
  - Adds fallbackConsumer lambda to `@cumulus/api`
  - Adds fallbackqueue option to lambda definitions capture lambda failures after three retries.
  - Adds kinesisFallback SNS topic to signal incoming errors from kinesis stream.
  - Adds kinesisFailureSQS to capture fully failed events from all retries.
- **CUMULUS-855** Adds integration test for kinesis' error path.
- **CUMULUS-686** Added workflow task name and version tracking via `@cumulus/api` executions endpoint under new `tasks` property, and under `workflow_tasks` in step input/output.
  - Depends on `cumulus-message-adapter` 1.0.9+, `cumulus-message-adapter-js` 1.0.4+, `cumulus-message-adapter-java` 1.2.7+ and `cumulus-message-adapter-python` 1.0.5+
- **CUMULUS-771**
  - Updated sync-granule to stream the remote file to s3
  - Added integration test for ingesting granules from ftp provider
  - Updated http/https integration tests for ingesting granules from http/https providers
- **CUMULUS-862** Updated `@cumulus/integration-tests` to handle remote lambda output
- **CUMULUS-856** Set the rule `state` to have default value `ENABLED`

### Changed

- In `@cumulus/deployment`, changed the example app config.yml to have additional IAM roles

## [v1.9.0] - 2018-08-06

**Please note** additional information and upgrade instructions [here](https://nasa.github.io/cumulus/docs/upgrade/1.9.0)

### Added
- **CUMULUS-712** - Added integration tests verifying expected behavior in workflows
- **GITC-776-2** - Add support for versioned collections

### Fixed
- **CUMULUS-832**
  - Fixed indentation in example config.yml in `@cumulus/deployment`
  - Fixed issue with new deployment using the default distribution endpoint in `@cumulus/deployment` and `@cumulus/api`

## [v1.8.1] - 2018-08-01

**Note** IAM roles should be re-deployed with this release.

- **Cumulus-726**
  - Added function to `@cumulus/integration-tests`: `sfnStep` includes `getStepInput` which returns the input to the schedule event of a given step function step.
  - Added IAM policy `@cumulus/deployment`: Lambda processing IAM role includes `kinesis::PutRecord` so step function lambdas can write to kinesis streams.
- **Cumulus Community Edition**
  - Added Google OAuth authentication token logic to `@cumulus/api`. Refactored token endpoint to use environment variable flag `OAUTH_PROVIDER` when determining with authentication method to use.
  - Added API Lambda memory configuration variable `api_lambda_memory` to `@cumulus/api` and `@cumulus/deployment`.

### Changed

- **Cumulus-726**
  - Changed function in `@cumulus/api`: `models/rules.js#addKinesisEventSource` was modified to call to `deleteKinesisEventSource` with all required parameters (rule's name, arn and type).
  - Changed function in `@cumulus/integration-tests`: `getStepOutput` can now be used to return output of failed steps. If users of this function want the output of a failed event, they can pass a third parameter `eventType` as `'failure'`. This function will work as always for steps which completed successfully.

### Removed

- **Cumulus-726**
  - Configuration change to `@cumulus/deployment`: Removed default auto scaling configuration for Granules and Files DynamoDB tables.

- **CUMULUS-688**
  - Add integration test for ExecutionStatus
  - Function addition to `@cumulus/integration-tests`: `api` includes `getExecutionStatus` which returns the execution status from the Cumulus API

## [v1.8.0] - 2018-07-23

### Added

- **CUMULUS-718** Adds integration test for Kinesis triggering a workflow.

- **GITC-776-3** Added more flexibility for rules.  You can now edit all fields on the rule's record
We may need to update the api documentation to reflect this.

- **CUMULUS-681** - Add ingest-in-place action to granules endpoint
    - new applyWorkflow action at PUT /granules/{granuleid} Applying a workflow starts an execution of the provided workflow and passes the granule record as payload.
      Parameter(s):
        - workflow - the workflow name

- **CUMULUS-685** - Add parent exeuction arn to the execution which is triggered from a parent step function

### Changed
- **CUMULUS-768** - Integration tests get S3 provider data from shared data folder

### Fixed
- **CUMULUS-746** - Move granule API correctly updates record in dynamo DB and cmr xml file
- **CUMULUS-766** - Populate database fileSize field from S3 if value not present in Ingest payload

## [v1.7.1] - 2018-07-27

### Fixed
- **CUMULUS-766** - Backport from 1.8.0 - Populate database fileSize field from S3 if value not present in Ingest payload

## [v1.7.0] - 2018-07-02

### Please note: [Upgrade Instructions](https://nasa.github.io/cumulus/docs/upgrade/1.7.0)

### Added
- **GITC-776-2** - Add support for versioned collectons
- **CUMULUS-491** - Add granule reconciliation API endpoints.
- **CUMULUS-480** Add suport for backup and recovery:
  - Add DynamoDB tables for granules, executions and pdrs
  - Add ability to write all records to S3
  - Add ability to download all DynamoDB records in form json files
  - Add ability to upload records to DynamoDB
  - Add migration scripts for copying granule, pdr and execution records from ElasticSearch to DynamoDB
  - Add IAM support for batchWrite on dynamoDB
-
- **CUMULUS-508** - `@cumulus/deployment` cloudformation template allows for lambdas and ECS clusters to have multiple AZ availability.
    - `@cumulus/deployment` also ensures docker uses `devicemapper` storage driver.
- **CUMULUS-755** - `@cumulus/deployment` Add DynamoDB autoscaling support.
    - Application developers can add autoscaling and override default values in their deployment's `app/config.yml` file using a `{TableName}Table:` key.

### Fixed
- **CUMULUS-747** - Delete granule API doesn't delete granule files in s3 and granule in elasticsearch
    - update the StreamSpecification DynamoDB tables to have StreamViewType: "NEW_AND_OLD_IMAGES"
    - delete granule files in s3
- **CUMULUS-398** - Fix not able to filter executions bu workflow
- **CUMULUS-748** - Fix invalid lambda .zip files being validated/uploaded to AWS
- **CUMULUS-544** - Post to CMR task has UAT URL hard-coded
  - Made configurable: PostToCmr now requires CMR_ENVIRONMENT env to be set to 'SIT' or 'OPS' for those CMR environments. Default is UAT.

### Changed
- **GITC-776-4** - Changed Discover-pdrs to not rely on collection but use provider_path in config. It also has an optional filterPdrs regex configuration parameter

- **CUMULUS-710** - In the integration test suite, `getStepOutput` returns the output of the first successful step execution or last failed, if none exists

## [v1.6.0] - 2018-06-06

### Please note: [Upgrade Instructions](https://nasa.github.io/cumulus/docs/upgrade/1.6.0)

### Fixed
- **CUMULUS-602** - Format all logs sent to Elastic Search.
  - Extract cumulus log message and index it to Elastic Search.

### Added
- **CUMULUS-556** - add a mechanism for creating and running migration scripts on deployment.
- **CUMULUS-461** Support use of metadata date and other components in `url_path` property

### Changed
- **CUMULUS-477** Update bucket configuration to support multiple buckets of the same type:
  - Change the structure of the buckets to allow for  more than one bucket of each type. The bucket structure is now:
    bucket-key:
      name: <bucket-name>
      type: <type> i.e. internal, public, etc.
  - Change IAM and app deployment configuration to support new bucket structure
  - Update tasks and workflows to support new bucket structure
  - Replace instances where buckets.internal is relied upon to either use the system bucket or a configured bucket
  - Move IAM template to the deployment package. NOTE: You now have to specify '--template node_modules/@cumulus/deployment/iam' in your IAM deployment
  - Add IAM cloudformation template support to filter buckets by type

## [v1.5.5] - 2018-05-30

### Added
- **CUMULUS-530** - PDR tracking through Queue-granules
  - Add optional `pdr` property to the sync-granule task's input config and output payload.
- **CUMULUS-548** - Create a Lambda task that generates EMS distribution reports
  - In order to supply EMS Distribution Reports, you must enable S3 Server
    Access Logging on any S3 buckets used for distribution. See [How Do I Enable Server Access Logging for an S3 Bucket?](https://docs.aws.amazon.com/AmazonS3/latest/user-guide/server-access-logging.html)
    The "Target bucket" setting should point at the Cumulus internal bucket.
    The "Target prefix" should be
    "<STACK_NAME>/ems-distribution/s3-server-access-logs/", where "STACK_NAME"
    is replaced with the name of your Cumulus stack.

### Fixed
- **CUMULUS-546 - Kinesis Consumer should catch and log invalid JSON**
  - Kinesis Consumer lambda catches and logs errors so that consumer doesn't get stuck in a loop re-processing bad json records.
- EMS report filenames are now based on their start time instead of the time
  instead of the time that the report was generated
- **CUMULUS-552 - Cumulus API returns different results for the same collection depending on query**
  - The collection, provider and rule records in elasticsearch are now replaced with records from dynamo db when the dynamo db records are updated.

### Added
- `@cumulus/deployment`'s default cloudformation template now configures storage for Docker to match the configured ECS Volume. The template defines Docker's devicemapper basesize (`dm.basesize`) using `ecs.volumeSize`. This is addresses ECS default of limiting Docker containers to 10GB of storage ([Read more](https://aws.amazon.com/premiumsupport/knowledge-center/increase-default-ecs-docker-limit/)).

## [v1.5.4] - 2018-05-21

### Added
- **CUMULUS-535** - EMS Ingest, Archive, Archive Delete reports
  - Add lambda EmsReport to create daily EMS Ingest, Archive, Archive Delete reports
  - ems.provider property added to `@cumulus/deployment/app/config.yml`.
    To change the provider name, please add `ems: provider` property to `app/config.yml`.
- **CUMULUS-480** Use DynamoDB to store granules, pdrs and execution records
  - Activate PointInTime feature on DynamoDB tables
  - Increase test coverage on api package
  - Add ability to restore metadata records from json files to DynamoDB
- **CUMULUS-459** provide API endpoint for moving granules from one location on s3 to another

## [v1.5.3] - 2018-05-18

### Fixed
- **CUMULUS-557 - "Add dataType to DiscoverGranules output"**
  - Granules discovered by the DiscoverGranules task now include dataType
  - dataType is now a required property for granules used as input to the
    QueueGranules task
- **CUMULUS-550** Update deployment app/config.yml to force elasticsearch updates for deleted granules

## [v1.5.2] - 2018-05-15

### Fixed
- **CUMULUS-514 - "Unable to Delete the Granules"**
  - updated cmrjs.deleteConcept to return success if the record is not found
    in CMR.

### Added
- **CUMULUS-547** - The distribution API now includes an
  "earthdataLoginUsername" query parameter when it returns a signed S3 URL
- **CUMULUS-527 - "parse-pdr queues up all granules and ignores regex"**
  - Add an optional config property to the ParsePdr task called
    "granuleIdFilter". This property is a regular expression that is applied
    against the filename of the first file of each granule contained in the
    PDR. If the regular expression matches, then the granule is included in
    the output. Defaults to '.', which will match all granules in the PDR.
- File checksums in PDRs now support MD5
- Deployment support to subscribe to an SNS topic that already exists
- **CUMULUS-470, CUMULUS-471** In-region S3 Policy lambda added to API to update bucket policy for in-region access.
- **CUMULUS-533** Added fields to granule indexer to support EMS ingest and archive record creation
- **CUMULUS-534** Track deleted granules
  - added `deletedgranule` type to `cumulus` index.
  - **Important Note:** Force custom bootstrap to re-run by adding this to
    app/config.yml `es: elasticSearchMapping: 7`
- You can now deploy cumulus without ElasticSearch. Just add `es: null` to your `app/config.yml` file. This is only useful for debugging purposes. Cumulus still requires ElasticSearch to properly operate.
- `@cumulus/integration-tests` includes and exports the `addRules` function, which seeds rules into the DynamoDB table.
- Added capability to support EFS in cloud formation template. Also added
  optional capability to ssh to your instance and privileged lambda functions.
- Added support to force discovery of PDRs that have already been processed
  and filtering of selected data types
- `@cumulus/cmrjs` uses an environment variable `USER_IP_ADDRESS` or fallback
  IP address of `10.0.0.0` when a public IP address is not available. This
  supports lambda functions deployed into a VPC's private subnet, where no
  public IP address is available.

### Changed
- **CUMULUS-550** Custom bootstrap automatically adds new types to index on
  deployment

## [v1.5.1] - 2018-04-23
### Fixed
- add the missing dist folder to the hello-world task
- disable uglifyjs on the built version of the pdr-status-check (read: https://github.com/webpack-contrib/uglifyjs-webpack-plugin/issues/264)

## [v1.5.0] - 2018-04-23
### Changed
- Removed babel from all tasks and packages and increased minimum node requirements to version 8.10
- Lambda functions created by @cumulus/deployment will use node8.10 by default
- Moved [cumulus-integration-tests](https://github.com/nasa/cumulus-integration-tests) to the `example` folder CUMULUS-512
- Streamlined all packages dependencies (e.g. remove redundant dependencies and make sure versions are the same across packages)
- **CUMULUS-352:** Update Cumulus Elasticsearch indices to use [index aliases](https://www.elastic.co/guide/en/elasticsearch/reference/current/indices-aliases.html).
- **CUMULUS-519:** ECS tasks are no longer restarted after each CF deployment unless `ecs.restartTasksOnDeploy` is set to true
- **CUMULUS-298:** Updated log filterPattern to include all CloudWatch logs in ElasticSearch
- **CUMULUS-518:** Updates to the SyncGranule config schema
  - `granuleIdExtraction` is no longer a property
  - `process` is now an optional property
  - `provider_path` is no longer a property

### Fixed
- **CUMULUS-455 "Kes deployments using only an updated message adapter do not get automatically deployed"**
  - prepended the hash value of cumulus-message-adapter.zip file to the zip file name of lambda which uses message adapter.
  - the lambda function will be redeployed when message adapter or lambda function are updated
- Fixed a bug in the bootstrap lambda function where it stuck during update process
- Fixed a bug where the sf-sns-report task did not return the payload of the incoming message as the output of the task [CUMULUS-441]

### Added
- **CUMULUS-352:** Add reindex CLI to the API package.
- **CUMULUS-465:** Added mock http/ftp/sftp servers to the integration tests
- Added a `delete` method to the `@common/CollectionConfigStore` class
- **CUMULUS-467 "@cumulus/integration-tests or cumulus-integration-tests should seed provider and collection in deployed DynamoDB"**
  - `example` integration-tests populates providers and collections to database
  - `example` workflow messages are populated from workflow templates in s3, provider and collection information in database, and input payloads.  Input templates are removed.
  - added `https` protocol to provider schema

## [v1.4.1] - 2018-04-11

### Fixed
- Sync-granule install

## [v1.4.0] - 2018-04-09

### Fixed
- **CUMULUS-392 "queue-granules not returning the sfn-execution-arns queued"**
  - updated queue-granules to return the sfn-execution-arns queued and pdr if exists.
  - added pdr to ingest message meta.pdr instead of payload, so the pdr information doesn't get lost in the ingest workflow, and ingested granule in elasticsearch has pdr name.
  - fixed sf-sns-report schema, remove the invalid part
  - fixed pdr-status-check schema, the failed execution contains arn and reason
- **CUMULUS-206** make sure homepage and repository urls exist in package.json files of tasks and packages

### Added
- Example folder with a cumulus deployment example

### Changed
- [CUMULUS-450](https://bugs.earthdata.nasa.gov/browse/CUMULUS-450) - Updated
  the config schema of the **queue-granules** task
  - The config no longer takes a "collection" property
  - The config now takes an "internalBucket" property
  - The config now takes a "stackName" property
- [CUMULUS-450](https://bugs.earthdata.nasa.gov/browse/CUMULUS-450) - Updated
  the config schema of the **parse-pdr** task
  - The config no longer takes a "collection" property
  - The "stack", "provider", and "bucket" config properties are now
    required
- **CUMULUS-469** Added a lambda to the API package to prototype creating an S3 bucket policy for direct, in-region S3 access for the prototype bucket

### Removed
- Removed the `findTmpTestDataDirectory()` function from
  `@cumulus/common/test-utils`

### Fixed
- [CUMULUS-450](https://bugs.earthdata.nasa.gov/browse/CUMULUS-450)
  - The **queue-granules** task now enqueues a **sync-granule** task with the
    correct collection config for that granule based on the granule's
    data-type. It had previously been using the collection config from the
    config of the **queue-granules** task, which was a problem if the granules
    being queued belonged to different data-types.
  - The **parse-pdr** task now handles the case where a PDR contains granules
    with different data types, and uses the correct granuleIdExtraction for
    each granule.

### Added
- **CUMULUS-448** Add code coverage checking using [nyc](https://github.com/istanbuljs/nyc).

## [v1.3.0] - 2018-03-29

### Deprecated
- discover-s3-granules is deprecated. The functionality is provided by the discover-granules task
### Fixed
- **CUMULUS-331:** Fix aws.downloadS3File to handle non-existent key
- Using test ftp provider for discover-granules testing [CUMULUS-427]
- **CUMULUS-304: "Add AWS API throttling to pdr-status-check task"** Added concurrency limit on SFN API calls.  The default concurrency is 10 and is configurable through Lambda environment variable CONCURRENCY.
- **CUMULUS-414: "Schema validation not being performed on many tasks"** revised npm build scripts of tasks that use cumulus-message-adapter to place schema directories into dist directories.
- **CUMULUS-301:** Update all tests to use test-data package for testing data.
- **CUMULUS-271: "Empty response body from rules PUT endpoint"** Added the updated rule to response body.
- Increased memory allotment for `CustomBootstrap` lambda function. Resolves failed deployments where `CustomBootstrap` lambda function was failing with error `Process exited before completing request`. This was causing deployments to stall, fail to update and fail to rollback. This error is thrown when the lambda function tries to use more memory than it is allotted.
- Cumulus repository folders structure updated:
  - removed the `cumulus` folder altogether
  - moved `cumulus/tasks` to `tasks` folder at the root level
  - moved the tasks that are not converted to use CMA to `tasks/.not_CMA_compliant`
  - updated paths where necessary

### Added
- `@cumulus/integration-tests` - Added support for testing the output of an ECS activity as well as a Lambda function.

## [v1.2.0] - 2018-03-20

### Fixed
- Update vulnerable npm packages [CUMULUS-425]
- `@cumulus/api`: `kinesis-consumer.js` uses `sf-scheduler.js#schedule` instead of placing a message directly on the `startSF` SQS queue. This is a fix for [CUMULUS-359](https://bugs.earthdata.nasa.gov/browse/CUMULUS-359) because `sf-scheduler.js#schedule` looks up the provider and collection data in DynamoDB and adds it to the `meta` object of the enqueued message payload.
- `@cumulus/api`: `kinesis-consumer.js` catches and logs errors instead of doing an error callback. Before this change, `kinesis-consumer` was failing to process new records when an existing record caused an error because it would call back with an error and stop processing additional records. It keeps trying to process the record causing the error because it's "position" in the stream is unchanged. Catching and logging the errors is part 1 of the fix. Proposed part 2 is to enqueue the error and the message on a "dead-letter" queue so it can be processed later ([CUMULUS-413](https://bugs.earthdata.nasa.gov/browse/CUMULUS-413)).
- **CUMULUS-260: "PDR page on dashboard only shows zeros."** The PDR stats in LPDAAC are all 0s, even if the dashboard has been fixed to retrieve the correct fields.  The current version of pdr-status-check has a few issues.
  - pdr is not included in the input/output schema.  It's available from the input event.  So the pdr status and stats are not updated when the ParsePdr workflow is complete.  Adding the pdr to the input/output of the task will fix this.
  - pdr-status-check doesn't update pdr stats which prevent the real time pdr progress from showing up in the dashboard. To solve this, added lambda function sf-sns-report which is copied from @cumulus/api/lambdas/sf-sns-broadcast with modification, sf-sns-report can be used to report step function status anywhere inside a step function.  So add step sf-sns-report after each pdr-status-check, we will get the PDR status progress at real time.
  - It's possible an execution is still in the queue and doesn't exist in sfn yet.  Added code to handle 'ExecutionDoesNotExist' error when checking the execution status.
- Fixed `aws.cloudwatchevents()` typo in `packages/ingest/aws.js`. This typo was the root cause of the error: `Error: Could not process scheduled_ingest, Error: : aws.cloudwatchevents is not a constructor` seen when trying to update a rule.


### Removed

- `@cumulus/ingest/aws`: Remove queueWorkflowMessage which is no longer being used by `@cumulus/api`'s `kinesis-consumer.js`.

## [v1.1.4] - 2018-03-15

### Added
- added flag `useList` to parse-pdr [CUMULUS-404]

### Fixed

- Pass encrypted password to the ApiGranule Lambda function [CUMULUS-424]


## [v1.1.3] - 2018-03-14
### Fixed
- Changed @cumulus/deployment package install behavior. The build process will happen after installation

## [v1.1.2] - 2018-03-14

### Added
- added tools to @cumulus/integration-tests for local integration testing
- added end to end testing for discovering and parsing of PDRs
- `yarn e2e` command is available for end to end testing
### Fixed

- **CUMULUS-326: "Occasionally encounter "Too Many Requests" on deployment"** The api gateway calls will handle throttling errors
- **CUMULUS-175: "Dashboard providers not in sync with AWS providers."** The root cause of this bug - DynamoDB operations not showing up in Elasticsearch - was shared by collections and rules. The fix was to update providers', collections' and rules; POST, PUT and DELETE endpoints to operate on DynamoDB and using DynamoDB streams to update Elasticsearch. The following packages were made:
  - `@cumulus/deployment` deploys DynamoDB streams for the Collections, Providers and Rules tables as well as a new lambda function called `dbIndexer`. The `dbIndexer` lambda has an event source mapping which listens to each of the DynamoDB streams. The dbIndexer lambda receives events referencing operations on the DynamoDB table and updates the elasticsearch cluster accordingly.
  - The `@cumulus/api` endpoints for collections, providers and rules _only_ query DynamoDB, with the exception of LIST endpoints and the collections' GET endpoint.

### Updated
- Broke up `kes.override.js` of @cumulus/deployment to multiple modules and moved to a new location
- Expanded @cumulus/deployment test coverage
- all tasks were updated to use cumulus-message-adapter-js 1.0.1
- added build process to integration-tests package to babelify it before publication
- Update @cumulus/integration-tests lambda.js `getLambdaOutput` to return the entire lambda output. Previously `getLambdaOutput` returned only the payload.

## [v1.1.1] - 2018-03-08

### Removed
- Unused queue lambda in api/lambdas [CUMULUS-359]

### Fixed
- Kinesis message content is passed to the triggered workflow [CUMULUS-359]
- Kinesis message queues a workflow message and does not write to rules table [CUMULUS-359]

## [v1.1.0] - 2018-03-05

### Added

- Added a `jlog` function to `common/test-utils` to aid in test debugging
- Integration test package with command line tool [CUMULUS-200] by @laurenfrederick
- Test for FTP `useList` flag [CUMULUS-334] by @kkelly51

### Updated
- The `queue-pdrs` task now uses the [cumulus-message-adapter-js](https://github.com/nasa/cumulus-message-adapter-js)
  library
- Updated the `queue-pdrs` JSON schemas
- The test-utils schema validation functions now throw an error if validation
  fails
- The `queue-granules` task now uses the [cumulus-message-adapter-js](https://github.com/nasa/cumulus-message-adapter-js)
  library
- Updated the `queue-granules` JSON schemas

### Removed
- Removed the `getSfnExecutionByName` function from `common/aws`
- Removed the `getGranuleStatus` function from `common/aws`

## [v1.0.1] - 2018-02-27

### Added
- More tests for discover-pdrs, dicover-granules by @yjpa7145
- Schema validation utility for tests by @yjpa7145

### Changed
- Fix an FTP listing bug for servers that do not support STAT [CUMULUS-334] by @kkelly51

## [v1.0.0] - 2018-02-23

[Unreleased]: https://github.com/nasa/cumulus/compare/v1.11.0...HEAD
[v1.11.0]: https://github.com/nasa/cumulus/compare/v1.10.4...v1.11.0
[v1.10.4]: https://github.com/nasa/cumulus/compare/v1.10.3...v1.10.4
[v1.10.3]: https://github.com/nasa/cumulus/compare/v1.10.2...v1.10.3
[v1.10.2]: https://github.com/nasa/cumulus/compare/v1.10.1...v1.10.2
[v1.10.1]: https://github.com/nasa/cumulus/compare/v1.10.0...v1.10.1
[v1.10.0]: https://github.com/nasa/cumulus/compare/v1.9.1...v1.10.0
[v1.9.1]: https://github.com/nasa/cumulus/compare/v1.9.0...v1.9.1
[v1.9.0]: https://github.com/nasa/cumulus/compare/v1.8.1...v1.9.0
[v1.8.1]: https://github.com/nasa/cumulus/compare/v1.8.0...v1.8.1
[v1.8.0]: https://github.com/nasa/cumulus/compare/v1.7.0...v1.8.0
[v1.7.0]: https://github.com/nasa/cumulus/compare/v1.6.0...v1.7.0
[v1.6.0]: https://github.com/nasa/cumulus/compare/v1.5.5...v1.6.0
[v1.5.5]: https://github.com/nasa/cumulus/compare/v1.5.4...v1.5.5
[v1.5.4]: https://github.com/nasa/cumulus/compare/v1.5.3...v1.5.4
[v1.5.3]: https://github.com/nasa/cumulus/compare/v1.5.2...v1.5.3
[v1.5.2]: https://github.com/nasa/cumulus/compare/v1.5.1...v1.5.2
[v1.5.1]: https://github.com/nasa/cumulus/compare/v1.5.0...v1.5.1
[v1.5.0]: https://github.com/nasa/cumulus/compare/v1.4.1...v1.5.0
[v1.4.1]: https://github.com/nasa/cumulus/compare/v1.4.0...v1.4.1
[v1.4.0]: https://github.com/nasa/cumulus/compare/v1.3.0...v1.4.0
[v1.3.0]: https://github.com/nasa/cumulus/compare/v1.2.0...v1.3.0
[v1.2.0]: https://github.com/nasa/cumulus/compare/v1.1.4...v1.2.0
[v1.1.4]: https://github.com/nasa/cumulus/compare/v1.1.3...v1.1.4
[v1.1.3]: https://github.com/nasa/cumulus/compare/v1.1.2...v1.1.3
[v1.1.2]: https://github.com/nasa/cumulus/compare/v1.1.1...v1.1.2
[v1.1.1]: https://github.com/nasa/cumulus/compare/v1.0.1...v1.1.1
[v1.1.0]: https://github.com/nasa/cumulus/compare/v1.0.1...v1.1.0
[v1.0.1]: https://github.com/nasa/cumulus/compare/v1.0.0...v1.0.1
[v1.0.0]: https://github.com/nasa/cumulus/compare/pre-v1-release...v1.0.0<|MERGE_RESOLUTION|>--- conflicted
+++ resolved
@@ -6,15 +6,13 @@
 
 ## [Unreleased]
 
-<<<<<<< HEAD
-### Added
-
-- Added a `/tokenRevoke` endpoint in `@cumulus/api` to delete access token records
-=======
 **Please Note**
 - Ensure your `app/config.yml` has a `clientId` specified in the `cmr` section. This will allow CMR to identify your requests for better support and metrics.
   - For an example, please see [the example config](https://github.com/nasa/cumulus/blob/1c7e2bf41b75da9f87004c4e40fbcf0f39f56794/example/app/config.yml#L128).
->>>>>>> 459d22b3
+
+### Added
+
+- Added a `/tokenRevoke` endpoint in `@cumulus/api` to delete access token records
 
 ### Changed
 
@@ -26,7 +24,7 @@
 `@cumulus/ingest` test files renamed.
 - **CUMULUS-1070**
   - Add `'Client-Id'` header to all `@cumulus/cmrjs` requests (made via `searchConcept`, `ingestConcept`, and `deleteConcept`).
-  - Updated `cumulus/example/app/config.yml` entry for `cmr.clientId` to use stackName for easier CMR-side identification. 
+  - Updated `cumulus/example/app/config.yml` entry for `cmr.clientId` to use stackName for easier CMR-side identification.
 
 ## [v1.11.0] - 2018-11-30
 
